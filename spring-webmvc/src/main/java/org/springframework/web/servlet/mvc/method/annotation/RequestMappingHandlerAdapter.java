--- conflicted
+++ resolved
@@ -165,14 +165,7 @@
 	 */
 	private List<HttpMessageConverter<?>> messageConverters;
 
-<<<<<<< HEAD
-	/**
-	 * TODO: 装载RequestBodyAdvice和ResponseBodyAdvice的实现类们
-	 */
-	private List<Object> requestResponseBodyAdvice = new ArrayList<>();
-=======
 	private final List<Object> requestResponseBodyAdvice = new ArrayList<>();
->>>>>>> dafd904b
 
 	/**
 	 * TODO: 在数据绑定初始化的时候会被使用，调用其initBinder方法 只不过现在一般用@InitBinder注解了
@@ -707,12 +700,7 @@
 	 * and custom resolvers provided via {@link #setCustomArgumentResolvers}.
 	 */
 	private List<HandlerMethodArgumentResolver> getDefaultArgumentResolvers() {
-<<<<<<< HEAD
-		// TODO: 这里使用的是ArrayList保存的，所以处理器都是有序的，最终会放进HandlerMethodArgumentResolverComposite使用Composite模式统一管理和使用
-		List<HandlerMethodArgumentResolver> resolvers = new ArrayList<>();
-=======
 		List<HandlerMethodArgumentResolver> resolvers = new ArrayList<>(30);
->>>>>>> dafd904b
 
 		// Annotation-based argument resolution
 		// TODO: 基于注解的
@@ -1071,20 +1059,10 @@
 		}
 		// TODO: Method最终都会被包装成了InvocableHanlderMethod，从而具有执行的能力
 		List<InvocableHandlerMethod> initBinderMethods = new ArrayList<>();
-<<<<<<< HEAD
-		// TODO:  Global methods first 先把全局的放进去，再放个性化的，有覆盖的效果哦
-		// TODO: 上面是找了本类的，现在看看全局里有没有@InitBinder, initBinderAdviceCache它是一个缓存LinkedHashMap，缓存着作用于全局的类，如 @ControllerAdvice, methodSet说明一个类里面可以定义N多个标注有@InitBinder的方法
-		this.initBinderAdviceCache.forEach((clazz, methodSet) -> {
-			// TODO: @RestControllerAdvice 可以指定basePackages之类的属性，看本类是否能被扫描到吧
-			if (clazz.isApplicableToBeanType(handlerType)) {
-				// TODO: 它持有的bean若是个BeanName的话，会getBean()一下的
-				Object bean = clazz.resolveBean();
-=======
 		// Global methods first
 		this.initBinderAdviceCache.forEach((controllerAdviceBean, methodSet) -> {
 			if (controllerAdviceBean.isApplicableToBeanType(handlerType)) {
 				Object bean = controllerAdviceBean.resolveBean();
->>>>>>> dafd904b
 				for (Method method : methodSet) {
 					// TODO: 把method适配为可执行的InvocableHandlerMethod
 					initBinderMethods.add(createInitBinderMethod(bean, method));
