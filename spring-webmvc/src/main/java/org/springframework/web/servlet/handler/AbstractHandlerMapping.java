/*
 * Copyright 2002-2020 the original author or authors.
 *
 * Licensed under the Apache License, Version 2.0 (the "License");
 * you may not use this file except in compliance with the License.
 * You may obtain a copy of the License at
 *
 *      https://www.apache.org/licenses/LICENSE-2.0
 *
 * Unless required by applicable law or agreed to in writing, software
 * distributed under the License is distributed on an "AS IS" BASIS,
 * WITHOUT WARRANTIES OR CONDITIONS OF ANY KIND, either express or implied.
 * See the License for the specific language governing permissions and
 * limitations under the License.
 */

package org.springframework.web.servlet.handler;

import java.io.IOException;
import java.util.ArrayList;
import java.util.Arrays;
import java.util.List;
import java.util.Map;

import javax.servlet.DispatcherType;
import javax.servlet.http.HttpServletRequest;
import javax.servlet.http.HttpServletResponse;

import org.springframework.beans.BeansException;
import org.springframework.beans.factory.BeanFactoryUtils;
import org.springframework.beans.factory.BeanNameAware;
import org.springframework.core.Ordered;
import org.springframework.lang.Nullable;
import org.springframework.util.AntPathMatcher;
import org.springframework.util.Assert;
import org.springframework.util.PathMatcher;
import org.springframework.web.HttpRequestHandler;
import org.springframework.web.context.request.WebRequestInterceptor;
import org.springframework.web.context.request.async.WebAsyncManager;
import org.springframework.web.context.request.async.WebAsyncUtils;
import org.springframework.web.context.support.WebApplicationObjectSupport;
import org.springframework.web.cors.CorsConfiguration;
import org.springframework.web.cors.CorsConfigurationSource;
import org.springframework.web.cors.CorsProcessor;
import org.springframework.web.cors.CorsUtils;
import org.springframework.web.cors.DefaultCorsProcessor;
import org.springframework.web.cors.UrlBasedCorsConfigurationSource;
import org.springframework.web.servlet.HandlerExecutionChain;
import org.springframework.web.servlet.HandlerInterceptor;
import org.springframework.web.servlet.HandlerMapping;
import org.springframework.web.util.UrlPathHelper;

/**
 * Abstract base class for {@link org.springframework.web.servlet.HandlerMapping}
 * implementations. Supports ordering, a default handler, handler interceptors,
 * including handler interceptors mapped by path patterns.
 *
 * <p>Note: This base class does <i>not</i> support exposure of the
 * {@link #PATH_WITHIN_HANDLER_MAPPING_ATTRIBUTE}. Support for this attribute
 * is up to concrete subclasses, typically based on request URL mappings.
 *
 * @author Juergen Hoeller
 * @author Rossen Stoyanchev
 * @since 07.04.2003
 * @see #getHandlerInternal
 * @see #setDefaultHandler
 * @see #setAlwaysUseFullPath
 * @see #setUrlDecode
 * @see org.springframework.util.AntPathMatcher
 * @see #setInterceptors
 * @see org.springframework.web.servlet.HandlerInterceptor
 */
public abstract class AbstractHandlerMapping extends WebApplicationObjectSupport
		implements HandlerMapping, Ordered, BeanNameAware {
	/**
	 * TODO: 默认的handler 这边使用的Object, 子类实现的时候，使用HandlerMethod, HandlerExecutionChain等
	 */
	@Nullable
	private Object defaultHandler;
	/**
	 * url 路径计算的辅助类，工具类
	 */
	private UrlPathHelper urlPathHelper = new UrlPathHelper();

	/**
	 * TODO: ant风格的path匹配模式，解决如 /books/{id}
	 */
	private PathMatcher pathMatcher = new AntPathMatcher();
	/**
	 * TODO: 保存着拦截器们
	 */
	private final List<Object> interceptors = new ArrayList<>();

	/**
	 * 从interceptors中解析得到，直接添加给全部handler
	 */
	private final List<HandlerInterceptor> adaptedInterceptors = new ArrayList<>();

	/* ---------------- 跨域相关的配置 -------------- */

	private CorsConfigurationSource corsConfigurationSource = new UrlBasedCorsConfigurationSource();

	private CorsProcessor corsProcessor = new DefaultCorsProcessor();

	private int order = Ordered.LOWEST_PRECEDENCE;  // default: same as non-Ordered

	@Nullable
	private String beanName;


	/**
	 * Set the default handler for this handler mapping.
	 * This handler will be returned if no specific mapping was found.
	 * <p>Default is {@code null}, indicating no default handler.
	 */
	public void setDefaultHandler(@Nullable Object defaultHandler) {
		this.defaultHandler = defaultHandler;
	}

	/**
	 * Return the default handler for this handler mapping,
	 * or {@code null} if none.
	 */
	@Nullable
	public Object getDefaultHandler() {
		return this.defaultHandler;
	}

	/**
	 * Shortcut to same property on underlying {@link #setUrlPathHelper UrlPathHelper}.
	 * @see org.springframework.web.util.UrlPathHelper#setAlwaysUseFullPath(boolean)
	 */
	public void setAlwaysUseFullPath(boolean alwaysUseFullPath) {
		this.urlPathHelper.setAlwaysUseFullPath(alwaysUseFullPath);
		if (this.corsConfigurationSource instanceof UrlBasedCorsConfigurationSource) {
			((UrlBasedCorsConfigurationSource) this.corsConfigurationSource).setAlwaysUseFullPath(alwaysUseFullPath);
		}
	}

	/**
	 * Shortcut to same property on underlying {@link #setUrlPathHelper UrlPathHelper}.
	 * @see org.springframework.web.util.UrlPathHelper#setUrlDecode(boolean)
	 */
	public void setUrlDecode(boolean urlDecode) {
		this.urlPathHelper.setUrlDecode(urlDecode);
		if (this.corsConfigurationSource instanceof UrlBasedCorsConfigurationSource) {
			((UrlBasedCorsConfigurationSource) this.corsConfigurationSource).setUrlDecode(urlDecode);
		}
	}

	/**
	 * Shortcut to same property on underlying {@link #setUrlPathHelper UrlPathHelper}.
	 * @see org.springframework.web.util.UrlPathHelper#setRemoveSemicolonContent(boolean)
	 */
	public void setRemoveSemicolonContent(boolean removeSemicolonContent) {
		this.urlPathHelper.setRemoveSemicolonContent(removeSemicolonContent);
		if (this.corsConfigurationSource instanceof UrlBasedCorsConfigurationSource) {
			((UrlBasedCorsConfigurationSource) this.corsConfigurationSource).setRemoveSemicolonContent(removeSemicolonContent);
		}
	}

	/**
	 * Set the UrlPathHelper to use for resolution of lookup paths.
	 * <p>Use this to override the default UrlPathHelper with a custom subclass,
	 * or to share common UrlPathHelper settings across multiple HandlerMappings
	 * and MethodNameResolvers.
	 */
	public void setUrlPathHelper(UrlPathHelper urlPathHelper) {
		Assert.notNull(urlPathHelper, "UrlPathHelper must not be null");
		this.urlPathHelper = urlPathHelper;
		if (this.corsConfigurationSource instanceof UrlBasedCorsConfigurationSource) {
			((UrlBasedCorsConfigurationSource) this.corsConfigurationSource).setUrlPathHelper(urlPathHelper);
		}
	}

	/**
	 * Return the UrlPathHelper implementation to use for resolution of lookup paths.
	 */
	public UrlPathHelper getUrlPathHelper() {
		return this.urlPathHelper;
	}

	/**
	 * Set the PathMatcher implementation to use for matching URL paths
	 * against registered URL patterns. Default is AntPathMatcher.
	 * @see org.springframework.util.AntPathMatcher
	 */
	public void setPathMatcher(PathMatcher pathMatcher) {
		Assert.notNull(pathMatcher, "PathMatcher must not be null");
		this.pathMatcher = pathMatcher;
		if (this.corsConfigurationSource instanceof UrlBasedCorsConfigurationSource) {
			((UrlBasedCorsConfigurationSource) this.corsConfigurationSource).setPathMatcher(pathMatcher);
		}
	}

	/**
	 * Return the PathMatcher implementation to use for matching URL paths
	 * against registered URL patterns.
	 */
	public PathMatcher getPathMatcher() {
		return this.pathMatcher;
	}

	/**
	 * TODO: 可变参数，可以一次性添加多个拦截器
	 * Set the interceptors to apply for all handlers mapped by this handler mapping.
	 * <p>Supported interceptor types are HandlerInterceptor, WebRequestInterceptor, and MappedInterceptor.
	 * Mapped interceptors apply only to request URLs that match its path patterns.
	 * Mapped interceptor beans are also detected by type during initialization.
	 * @param interceptors array of handler interceptors
	 * @see #adaptInterceptor
	 * @see org.springframework.web.servlet.HandlerInterceptor
	 * @see org.springframework.web.context.request.WebRequestInterceptor
	 */
	public void setInterceptors(Object... interceptors) {
		this.interceptors.addAll(Arrays.asList(interceptors));
	}

	/**
	 * Set the "global" CORS configurations based on URL patterns. By default the first
	 * matching URL pattern is combined with the CORS configuration for the handler, if any.
	 * @since 4.2
	 * @see #setCorsConfigurationSource(CorsConfigurationSource)
	 */
	public void setCorsConfigurations(Map<String, CorsConfiguration> corsConfigurations) {
		Assert.notNull(corsConfigurations, "corsConfigurations must not be null");
		UrlBasedCorsConfigurationSource source = new UrlBasedCorsConfigurationSource();
		source.setCorsConfigurations(corsConfigurations);
		source.setPathMatcher(this.pathMatcher);
		source.setUrlPathHelper(this.urlPathHelper);
		this.corsConfigurationSource = source;
	}

	/**
	 * Set the "global" CORS configuration source. By default the first matching URL
	 * pattern is combined with the CORS configuration for the handler, if any.
	 * @since 5.1
	 * @see #setCorsConfigurations(Map)
	 */
	public void setCorsConfigurationSource(CorsConfigurationSource corsConfigurationSource) {
		Assert.notNull(corsConfigurationSource, "corsConfigurationSource must not be null");
		this.corsConfigurationSource = corsConfigurationSource;
	}

	/**
	 * Get the "global" CORS configurations.
	 * @deprecated as of 5.1 since it is now possible to set a {@link CorsConfigurationSource} which is not a
	 * {@link UrlBasedCorsConfigurationSource}. Expected to be removed in 5.2.
	 */
	@Deprecated
	public Map<String, CorsConfiguration> getCorsConfigurations() {
		if (this.corsConfigurationSource instanceof UrlBasedCorsConfigurationSource) {
			return ((UrlBasedCorsConfigurationSource) this.corsConfigurationSource).getCorsConfigurations();
		}
		else {
			throw new IllegalStateException("No CORS configurations available when the source " +
					"is not an UrlBasedCorsConfigurationSource");
		}
	}

	/**
	 * Configure a custom {@link CorsProcessor} to use to apply the matched
	 * {@link CorsConfiguration} for a request.
	 * <p>By default {@link DefaultCorsProcessor} is used.
	 * @since 4.2
	 */
	public void setCorsProcessor(CorsProcessor corsProcessor) {
		Assert.notNull(corsProcessor, "CorsProcessor must not be null");
		this.corsProcessor = corsProcessor;
	}

	/**
	 * Return the configured {@link CorsProcessor}.
	 */
	public CorsProcessor getCorsProcessor() {
		return this.corsProcessor;
	}

	/**
	 * Specify the order value for this HandlerMapping bean.
	 * <p>The default value is {@code Ordered.LOWEST_PRECEDENCE}, meaning non-ordered.
	 * @see org.springframework.core.Ordered#getOrder()
	 */
	public void setOrder(int order) {
		this.order = order;
	}

	@Override
	public int getOrder() {
		return this.order;
	}

	@Override
	public void setBeanName(String name) {
		this.beanName = name;
	}

	protected String formatMappingName() {
		return this.beanName != null ? "'" + this.beanName + "'" : "<unknown>";
	}


	/**
	 * TODO: 这个步骤是最重要的，相当于父类setApplicationContext完成了之后，就会执行到这里
	 * Initializes the interceptors.
	 * @see #extendInterceptors(java.util.List)
	 * @see #initInterceptors()
	 */
	@Override
	protected void initApplicationContext() throws BeansException {
		// TODO: 给子类扩展，增加拦截器，默认为空实现
		extendInterceptors(this.interceptors);
		// TODO: 找到所有MappedInterceptor类型的bean添加到adaptedInterceptors
		detectMappedInterceptors(this.adaptedInterceptors);
		// TODO: 将interceptors中的拦截器取出放入adaptedInterceptors
		// TODO: 如果是webRequestInterceptor类型的拦截器，需要用WebRequestHandlerInterceptorAdapter进行包装适配
		initInterceptors();
	}

	/**
	 * Extension hook that subclasses can override to register additional interceptors,
	 * given the configured interceptors (see {@link #setInterceptors}).
	 * <p>Will be invoked before {@link #initInterceptors()} adapts the specified
	 * interceptors into {@link HandlerInterceptor} instances.
	 * <p>The default implementation is empty.
	 * @param interceptors the configured interceptor List (never {@code null}), allowing
	 * to add further interceptors before as well as after the existing interceptors
	 */
	protected void extendInterceptors(List<Object> interceptors) {
	}

	/**
<<<<<<< HEAD
	 * TODO: 去容器，内找到所有的MappedInterceptor类型的拦截器出来，添加进去，非单例的bean也包含
	 * 		ps: MappedInterceptors 为spring mvc拦截器接口HandlerInterceptor的实现类，并且也是一个final类型的
	 * Detect beans of type {@link MappedInterceptor} and add them to the list of mapped interceptors.
	 * <p>This is called in addition to any {@link MappedInterceptor MappedInterceptors} that may have been provided
	 * via {@link #setInterceptors}, by default adding all beans of type {@link MappedInterceptor}
	 * from the current context and its ancestors. Subclasses can override and refine this policy.
	 * @param mappedInterceptors an empty list to add {@link MappedInterceptor} instances to
	 */
	protected void detectMappedInterceptors(List<HandlerInterceptor> mappedInterceptors) {
		// TODO: 从容器中把所有的MappedInterceptor 拿出来
		mappedInterceptors.addAll(
				BeanFactoryUtils.beansOfTypeIncludingAncestors(
						obtainApplicationContext(), MappedInterceptor.class, true, false).values());
	}

	/**
	 * TODO: 把调用者放进来的interceptors们，适配成handlerInterceptor然后统一放在 adaptedInterceptors里面装着
	 * Initialize the specified interceptors, checking for {@link MappedInterceptor MappedInterceptors} and
	 * adapting {@link HandlerInterceptor}s and {@link WebRequestInterceptor HandlerInterceptor}s and
	 * {@link WebRequestInterceptor}s if necessary.
=======
	 * Detect beans of type {@link MappedInterceptor} and add them to the list
	 * of mapped interceptors.
	 * <p>This is called in addition to any {@link MappedInterceptor}s that may
	 * have been provided via {@link #setInterceptors}, by default adding all
	 * beans of type {@link MappedInterceptor} from the current context and its
	 * ancestors. Subclasses can override and refine this policy.
	 * @param mappedInterceptors an empty list to add to
	 */
	protected void detectMappedInterceptors(List<HandlerInterceptor> mappedInterceptors) {
		mappedInterceptors.addAll(BeanFactoryUtils.beansOfTypeIncludingAncestors(
				obtainApplicationContext(), MappedInterceptor.class, true, false).values());
	}

	/**
	 * Initialize the specified interceptors adapting
	 * {@link WebRequestInterceptor}s to {@link HandlerInterceptor}.
>>>>>>> dafd904b
	 * @see #setInterceptors
	 * @see #adaptInterceptor
	 */
	protected void initInterceptors() {
		// TODO: 这里是调用者 set进来的
		if (!this.interceptors.isEmpty()) {
			for (int i = 0; i < this.interceptors.size(); i++) {
				Object interceptor = this.interceptors.get(i);
				if (interceptor == null) {
					throw new IllegalArgumentException("Entry number " + i + " in interceptors array is null");
				}
				this.adaptedInterceptors.add(adaptInterceptor(interceptor));
			}
		}
	}

	/**
<<<<<<< HEAD
	 * TODO: 适配就是支持源生的handlerInterceptor 以及 webRequestInterceptor两种情况而已
	 * Adapt the given interceptor object to the {@link HandlerInterceptor} interface.
	 * <p>By default, the supported interceptor types are {@link HandlerInterceptor}
	 * and {@link WebRequestInterceptor}. Each given {@link WebRequestInterceptor}
	 * will be wrapped in a {@link WebRequestHandlerInterceptorAdapter}.
	 * Can be overridden in subclasses.
	 * @param interceptor the specified interceptor object
	 * @return the interceptor wrapped as HandlerInterceptor
=======
	 * Adapt the given interceptor object to {@link HandlerInterceptor}.
	 * <p>By default, the supported interceptor types are
	 * {@link HandlerInterceptor} and {@link WebRequestInterceptor}. Each given
	 * {@link WebRequestInterceptor} is wrapped with
	 * {@link WebRequestHandlerInterceptorAdapter}.
	 * @param interceptor the interceptor
	 * @return the interceptor downcast or adapted to HandlerInterceptor
>>>>>>> dafd904b
	 * @see org.springframework.web.servlet.HandlerInterceptor
	 * @see org.springframework.web.context.request.WebRequestInterceptor
	 * @see WebRequestHandlerInterceptorAdapter
	 */
	protected HandlerInterceptor adaptInterceptor(Object interceptor) {
		if (interceptor instanceof HandlerInterceptor) {
			return (HandlerInterceptor) interceptor;
		}
		// TODO: WebRequestInterceptor这个接口的实现类会被适配
		// TODO: WebRequestHandlerInterceptorAdapter 其实也是一个HandlerInterceptor
		else if (interceptor instanceof WebRequestInterceptor) {
			return new WebRequestHandlerInterceptorAdapter((WebRequestInterceptor) interceptor);
		}
		else {
			throw new IllegalArgumentException("Interceptor type not supported: " + interceptor.getClass().getName());
		}
	}

	/**
	 * Return the adapted interceptors as {@link HandlerInterceptor} array.
	 * @return the array of {@link HandlerInterceptor HandlerInterceptor}s,
	 * or {@code null} if none
	 */
	@Nullable
	protected final HandlerInterceptor[] getAdaptedInterceptors() {
		return (!this.adaptedInterceptors.isEmpty() ?
				this.adaptedInterceptors.toArray(new HandlerInterceptor[0]) : null);
	}

	/**
<<<<<<< HEAD
	 * 返回所有MappedInterceptor这种类型
	 * Return all configured {@link MappedInterceptor MappedInterceptors} as an array.
	 * @return the array of {@link MappedInterceptor MappedInterceptors}, or {@code null} if none
=======
	 * Return all configured {@link MappedInterceptor}s as an array.
	 * @return the array of {@link MappedInterceptor}s, or {@code null} if none
>>>>>>> dafd904b
	 */
	@Nullable
	protected final MappedInterceptor[] getMappedInterceptors() {
		List<MappedInterceptor> mappedInterceptors = new ArrayList<>(this.adaptedInterceptors.size());
		for (HandlerInterceptor interceptor : this.adaptedInterceptors) {
			if (interceptor instanceof MappedInterceptor) {
				mappedInterceptors.add((MappedInterceptor) interceptor);
			}
		}
		return (!mappedInterceptors.isEmpty() ? mappedInterceptors.toArray(new MappedInterceptor[0]) : null);
	}


	/**
	 * TODO: 看它的核心方法，这个方法也是一个该抽象类提供的模板方法，根据request获得一个HandlerExecutionChain
	 *  	 也是抽象类实现接口handlerMapping的方法
	 * Look up a handler for the given request, falling back to the default
	 * handler if no specific one is found.
	 * @param request current HTTP request
	 * @return the corresponding handler instance, or the default handler
	 * @see #getHandlerInternal
	 */
	@Override
	@Nullable
	public final HandlerExecutionChain getHandler(HttpServletRequest request) throws Exception {
		// TODO: 根据request获得对应的handler, 抽象方法具体的由子类去做，因为可以有多种根据request里面的不同情况来进行查找handler,你最后给我返回一个handler就OK
		Object handler = getHandlerInternal(request);
		if (handler == null) {
			// TODO: 如果没有找到合适的handler
			handler = getDefaultHandler();
		}
		// TODO: 如果默认的也没有，那就直接返回null吧
		if (handler == null) {
			return null;
		}
		// Bean name or resolved handler?
		// TODO: 如果是个String类型的名称，那就去容器内找这个bean,当做一个Handler
		if (handler instanceof String) {
			String handlerName = (String) handler;
			handler = obtainApplicationContext().getBean(handlerName);
		}
		// TODO: 关键步骤，根据handler和request构造一个请求处理链
		HandlerExecutionChain executionChain = getHandlerExecutionChain(handler, request);

		if (logger.isTraceEnabled()) {
			logger.trace("Mapped to " + handler);
		}
		else if (logger.isDebugEnabled() && !request.getDispatcherType().equals(DispatcherType.ASYNC)) {
			logger.debug("Mapped to " + executionChain.getHandler());
		}
		// TODO: 对跨域的支持
		if (CorsUtils.isCorsRequest(request)) {
			CorsConfiguration globalConfig = this.corsConfigurationSource.getCorsConfiguration(request);
			CorsConfiguration handlerConfig = getCorsConfiguration(handler, request);
			CorsConfiguration config = (globalConfig != null ? globalConfig.combine(handlerConfig) : handlerConfig);
			executionChain = getCorsHandlerExecutionChain(request, executionChain, config);
		}

		return executionChain;
	}

	/**
	 * Look up a handler for the given request, returning {@code null} if no
	 * specific one is found. This method is called by {@link #getHandler};
	 * a {@code null} return value will lead to the default handler, if one is set.
	 * <p>On CORS pre-flight requests this method should return a match not for
	 * the pre-flight request but for the expected actual request based on the URL
	 * path, the HTTP methods from the "Access-Control-Request-Method" header, and
	 * the headers from the "Access-Control-Request-Headers" header thus allowing
	 * the CORS configuration to be obtained via {@link #getCorsConfiguration(Object, HttpServletRequest)},
	 * <p>Note: This method may also return a pre-built {@link HandlerExecutionChain},
	 * combining a handler object with dynamically determined interceptors.
	 * Statically specified interceptors will get merged into such an existing chain.
	 * @param request current HTTP request
	 * @return the corresponding handler instance, or {@code null} if none found
	 * @throws Exception if there is an internal error
	 */
	@Nullable
	protected abstract Object getHandlerInternal(HttpServletRequest request) throws Exception;

	/**
	 *
	 * TODO: 到这里是已经找到handler了，那就根据此构造一个请求链，这里主要是把拦截器们给揉进来，构成对指定请求的一个拦截器链
	 * Build a {@link HandlerExecutionChain} for the given handler, including
	 * applicable interceptors.
	 * <p>The default implementation builds a standard {@link HandlerExecutionChain}
	 * with the given handler, the common interceptors of the handler mapping, and any
	 * {@link MappedInterceptor MappedInterceptors} matching to the current request URL. Interceptors
	 * are added in the order they were registered. Subclasses may override this
	 * in order to extend/rearrange the list of interceptors.
	 * <p><b>NOTE:</b> The passed-in handler object may be a raw handler or a
	 * pre-built {@link HandlerExecutionChain}. This method should handle those
	 * two cases explicitly, either building a new {@link HandlerExecutionChain}
	 * or extending the existing chain.
	 * <p>For simply adding an interceptor in a custom subclass, consider calling
	 * {@code super.getHandlerExecutionChain(handler, request)} and invoking
	 * {@link HandlerExecutionChain#addInterceptor} on the returned chain object.
	 * @param handler the resolved handler instance (never {@code null})
	 * @param request current HTTP request
	 * @return the HandlerExecutionChain (never {@code null})
	 * @see #getAdaptedInterceptors()
	 */
	protected HandlerExecutionChain getHandlerExecutionChain(Object handler, HttpServletRequest request) {
		// TODO: 判断如果handler本身就是一个HandlerExecutionChain，就直接拿过来
		HandlerExecutionChain chain = (handler instanceof HandlerExecutionChain ?
				(HandlerExecutionChain) handler : new HandlerExecutionChain(handler));
		// TODO: 此处就用到了urlPathHelper来解析request
		String lookupPath = this.urlPathHelper.getLookupPathForRequest(request);
		for (HandlerInterceptor interceptor : this.adaptedInterceptors) {
			// TODO: 判断如果是MappedInterceptor
			if (interceptor instanceof MappedInterceptor) {
				MappedInterceptor mappedInterceptor = (MappedInterceptor) interceptor;
				// TODO: 这里就可以看出一些优势了，只有路径匹配上了，才会进行拦截
				if (mappedInterceptor.matches(lookupPath, this.pathMatcher)) {
					chain.addInterceptor(mappedInterceptor.getInterceptor());
				}
			}
			else {
				chain.addInterceptor(interceptor);
			}
		}
		return chain;
	}

	/**
	 * Retrieve the CORS configuration for the given handler.
	 * @param handler the handler to check (never {@code null}).
	 * @param request the current request.
	 * @return the CORS configuration for the handler, or {@code null} if none
	 * @since 4.2
	 */
	@Nullable
	protected CorsConfiguration getCorsConfiguration(Object handler, HttpServletRequest request) {
		Object resolvedHandler = handler;
		if (handler instanceof HandlerExecutionChain) {
			resolvedHandler = ((HandlerExecutionChain) handler).getHandler();
		}
		if (resolvedHandler instanceof CorsConfigurationSource) {
			return ((CorsConfigurationSource) resolvedHandler).getCorsConfiguration(request);
		}
		return null;
	}

	/**
	 * Update the HandlerExecutionChain for CORS-related handling.
	 * <p>For pre-flight requests, the default implementation replaces the selected
	 * handler with a simple HttpRequestHandler that invokes the configured
	 * {@link #setCorsProcessor}.
	 * <p>For actual requests, the default implementation inserts a
	 * HandlerInterceptor that makes CORS-related checks and adds CORS headers.
	 * @param request the current request
	 * @param chain the handler chain
	 * @param config the applicable CORS configuration (possibly {@code null})
	 * @since 4.2
	 */
	protected HandlerExecutionChain getCorsHandlerExecutionChain(HttpServletRequest request,
			HandlerExecutionChain chain, @Nullable CorsConfiguration config) {

		if (CorsUtils.isPreFlightRequest(request)) {
			HandlerInterceptor[] interceptors = chain.getInterceptors();
			return new HandlerExecutionChain(new PreFlightHandler(config), interceptors);
		}
		else {
			chain.addInterceptor(new CorsInterceptor(config));
			return chain;
		}
	}


	private class PreFlightHandler implements HttpRequestHandler, CorsConfigurationSource {

		@Nullable
		private final CorsConfiguration config;

		public PreFlightHandler(@Nullable CorsConfiguration config) {
			this.config = config;
		}

		@Override
		public void handleRequest(HttpServletRequest request, HttpServletResponse response) throws IOException {
			corsProcessor.processRequest(this.config, request, response);
		}

		@Override
		@Nullable
		public CorsConfiguration getCorsConfiguration(HttpServletRequest request) {
			return this.config;
		}
	}


	private class CorsInterceptor extends HandlerInterceptorAdapter implements CorsConfigurationSource {

		@Nullable
		private final CorsConfiguration config;

		public CorsInterceptor(@Nullable CorsConfiguration config) {
			this.config = config;
		}

		@Override
		public boolean preHandle(HttpServletRequest request, HttpServletResponse response, Object handler)
				throws Exception {

			// Consistent with CorsFilter, ignore ASYNC dispatches
			WebAsyncManager asyncManager = WebAsyncUtils.getAsyncManager(request);
			if (asyncManager.hasConcurrentResult()) {
				return true;
			}

			return corsProcessor.processRequest(this.config, request, response);
		}

		@Override
		@Nullable
		public CorsConfiguration getCorsConfiguration(HttpServletRequest request) {
			return this.config;
		}
	}

}<|MERGE_RESOLUTION|>--- conflicted
+++ resolved
@@ -330,7 +330,6 @@
 	}
 
 	/**
-<<<<<<< HEAD
 	 * TODO: 去容器，内找到所有的MappedInterceptor类型的拦截器出来，添加进去，非单例的bean也包含
 	 * 		ps: MappedInterceptors 为spring mvc拦截器接口HandlerInterceptor的实现类，并且也是一个final类型的
 	 * Detect beans of type {@link MappedInterceptor} and add them to the list of mapped interceptors.
@@ -340,27 +339,6 @@
 	 * @param mappedInterceptors an empty list to add {@link MappedInterceptor} instances to
 	 */
 	protected void detectMappedInterceptors(List<HandlerInterceptor> mappedInterceptors) {
-		// TODO: 从容器中把所有的MappedInterceptor 拿出来
-		mappedInterceptors.addAll(
-				BeanFactoryUtils.beansOfTypeIncludingAncestors(
-						obtainApplicationContext(), MappedInterceptor.class, true, false).values());
-	}
-
-	/**
-	 * TODO: 把调用者放进来的interceptors们，适配成handlerInterceptor然后统一放在 adaptedInterceptors里面装着
-	 * Initialize the specified interceptors, checking for {@link MappedInterceptor MappedInterceptors} and
-	 * adapting {@link HandlerInterceptor}s and {@link WebRequestInterceptor HandlerInterceptor}s and
-	 * {@link WebRequestInterceptor}s if necessary.
-=======
-	 * Detect beans of type {@link MappedInterceptor} and add them to the list
-	 * of mapped interceptors.
-	 * <p>This is called in addition to any {@link MappedInterceptor}s that may
-	 * have been provided via {@link #setInterceptors}, by default adding all
-	 * beans of type {@link MappedInterceptor} from the current context and its
-	 * ancestors. Subclasses can override and refine this policy.
-	 * @param mappedInterceptors an empty list to add to
-	 */
-	protected void detectMappedInterceptors(List<HandlerInterceptor> mappedInterceptors) {
 		mappedInterceptors.addAll(BeanFactoryUtils.beansOfTypeIncludingAncestors(
 				obtainApplicationContext(), MappedInterceptor.class, true, false).values());
 	}
@@ -368,7 +346,6 @@
 	/**
 	 * Initialize the specified interceptors adapting
 	 * {@link WebRequestInterceptor}s to {@link HandlerInterceptor}.
->>>>>>> dafd904b
 	 * @see #setInterceptors
 	 * @see #adaptInterceptor
 	 */
@@ -386,16 +363,7 @@
 	}
 
 	/**
-<<<<<<< HEAD
-	 * TODO: 适配就是支持源生的handlerInterceptor 以及 webRequestInterceptor两种情况而已
-	 * Adapt the given interceptor object to the {@link HandlerInterceptor} interface.
-	 * <p>By default, the supported interceptor types are {@link HandlerInterceptor}
-	 * and {@link WebRequestInterceptor}. Each given {@link WebRequestInterceptor}
-	 * will be wrapped in a {@link WebRequestHandlerInterceptorAdapter}.
-	 * Can be overridden in subclasses.
-	 * @param interceptor the specified interceptor object
-	 * @return the interceptor wrapped as HandlerInterceptor
-=======
+	 * 	 * TODO: 适配就是支持源生的handlerInterceptor 以及 webRequestInterceptor两种情况而已
 	 * Adapt the given interceptor object to {@link HandlerInterceptor}.
 	 * <p>By default, the supported interceptor types are
 	 * {@link HandlerInterceptor} and {@link WebRequestInterceptor}. Each given
@@ -403,7 +371,6 @@
 	 * {@link WebRequestHandlerInterceptorAdapter}.
 	 * @param interceptor the interceptor
 	 * @return the interceptor downcast or adapted to HandlerInterceptor
->>>>>>> dafd904b
 	 * @see org.springframework.web.servlet.HandlerInterceptor
 	 * @see org.springframework.web.context.request.WebRequestInterceptor
 	 * @see WebRequestHandlerInterceptorAdapter
@@ -434,14 +401,9 @@
 	}
 
 	/**
-<<<<<<< HEAD
-	 * 返回所有MappedInterceptor这种类型
-	 * Return all configured {@link MappedInterceptor MappedInterceptors} as an array.
-	 * @return the array of {@link MappedInterceptor MappedInterceptors}, or {@code null} if none
-=======
+	 * 	 * 返回所有MappedInterceptor这种类型
 	 * Return all configured {@link MappedInterceptor}s as an array.
 	 * @return the array of {@link MappedInterceptor}s, or {@code null} if none
->>>>>>> dafd904b
 	 */
 	@Nullable
 	protected final MappedInterceptor[] getMappedInterceptors() {
