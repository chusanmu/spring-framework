--- conflicted
+++ resolved
@@ -1859,12 +1859,8 @@
 	 * @see #invokeInitMethods
 	 * @see #applyBeanPostProcessorsAfterInitialization
 	 */
-<<<<<<< HEAD
-	protected Object initializeBean(final String beanName, final Object bean, @Nullable RootBeanDefinition mbd) {
 		// TODO: 第一步 先执行所有的AwareMethods，具体代码如下
-=======
 	protected Object initializeBean(String beanName, Object bean, @Nullable RootBeanDefinition mbd) {
->>>>>>> dafd904b
 		if (System.getSecurityManager() != null) {
 			AccessController.doPrivileged((PrivilegedAction<Object>) () -> {
 				invokeAwareMethods(beanName, bean);
@@ -1908,12 +1904,8 @@
 		return wrappedBean;
 	}
 
-<<<<<<< HEAD
-	private void invokeAwareMethods(final String beanName, final Object bean) {
 		// TODO: 执行所有的awareMethod.
-=======
 	private void invokeAwareMethods(String beanName, Object bean) {
->>>>>>> dafd904b
 		if (bean instanceof Aware) {
 			if (bean instanceof BeanNameAware) {
 				((BeanNameAware) bean).setBeanName(beanName);
