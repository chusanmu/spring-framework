/*
 * Copyright 2002-2020 the original author or authors.
 *
 * Licensed under the Apache License, Version 2.0 (the "License");
 * you may not use this file except in compliance with the License.
 * You may obtain a copy of the License at
 *
 *      https://www.apache.org/licenses/LICENSE-2.0
 *
 * Unless required by applicable law or agreed to in writing, software
 * distributed under the License is distributed on an "AS IS" BASIS,
 * WITHOUT WARRANTIES OR CONDITIONS OF ANY KIND, either express or implied.
 * See the License for the specific language governing permissions and
 * limitations under the License.
 */

package org.springframework.web.method.support;

import java.lang.reflect.InvocationTargetException;
import java.lang.reflect.Method;
import java.util.Arrays;

import org.springframework.core.DefaultParameterNameDiscoverer;
import org.springframework.core.MethodParameter;
import org.springframework.core.ParameterNameDiscoverer;
import org.springframework.lang.Nullable;
import org.springframework.util.ObjectUtils;
import org.springframework.util.ReflectionUtils;
import org.springframework.web.bind.WebDataBinder;
import org.springframework.web.bind.support.SessionStatus;
import org.springframework.web.bind.support.WebDataBinderFactory;
import org.springframework.web.context.request.NativeWebRequest;
import org.springframework.web.method.HandlerMethod;

/**
 * TODO: 它是对handlerMethod的扩展，增加了调用能力，它能够在调用的时候，把方法入参的参数都封装进来，从Http request中，当然借助的是HandlerMethodArgumentResolver
 * TODO: 这个子类主要是提供的能力就是提供了invoke调用目标bean的能力，此类虽然提供了调用能力，但是并没有和servlet的api进行绑定
 * Extension of {@link HandlerMethod} that invokes the underlying method with
 * argument values resolved from the current HTTP request through a list of
 * {@link HandlerMethodArgumentResolver}.
 *
 * @author Rossen Stoyanchev
 * @author Juergen Hoeller
 * @since 3.1
 */
public class InvocableHandlerMethod extends HandlerMethod {

	private static final Object[] EMPTY_ARGS = new Object[0];


<<<<<<< HEAD
	/**
	 * TODO: 用于产生数据绑定器，校验器
	 */
	@Nullable
	private WebDataBinderFactory dataBinderFactory;
	/**
	 * 用于入参的解析
	 */
=======
>>>>>>> dafd904b
	private HandlerMethodArgumentResolverComposite resolvers = new HandlerMethodArgumentResolverComposite();

	/**
	 * 用于获取形参名
	 */
	private ParameterNameDiscoverer parameterNameDiscoverer = new DefaultParameterNameDiscoverer();

	@Nullable
	private WebDataBinderFactory dataBinderFactory;


	/**
	 * Create an instance from a {@code HandlerMethod}.
	 */
	public InvocableHandlerMethod(HandlerMethod handlerMethod) {
		super(handlerMethod);
	}

	/**
	 * Create an instance from a bean instance and a method.
	 */
	public InvocableHandlerMethod(Object bean, Method method) {
		super(bean, method);
	}

	/**
	 * Construct a new handler method with the given bean instance, method name and parameters.
	 * @param bean the object bean
	 * @param methodName the method name
	 * @param parameterTypes the method parameter types
	 * @throws NoSuchMethodException when the method cannot be found
	 */
	public InvocableHandlerMethod(Object bean, String methodName, Class<?>... parameterTypes)
			throws NoSuchMethodException {

		super(bean, methodName, parameterTypes);
	}


	/**
	 * Set {@link HandlerMethodArgumentResolver HandlerMethodArgumentResolvers}
	 * to use for resolving method argument values.
	 */
	public void setHandlerMethodArgumentResolvers(HandlerMethodArgumentResolverComposite argumentResolvers) {
		this.resolvers = argumentResolvers;
	}

	/**
	 * Set the ParameterNameDiscoverer for resolving parameter names when needed
	 * (e.g. default request attribute name).
	 * <p>Default is a {@link org.springframework.core.DefaultParameterNameDiscoverer}.
	 */
	public void setParameterNameDiscoverer(ParameterNameDiscoverer parameterNameDiscoverer) {
		this.parameterNameDiscoverer = parameterNameDiscoverer;
	}

	/**
	 * Set the {@link WebDataBinderFactory} to be passed to argument resolvers allowing them
	 * to create a {@link WebDataBinder} for data binding and type conversion purposes.
	 */
	public void setDataBinderFactory(WebDataBinderFactory dataBinderFactory) {
		this.dataBinderFactory = dataBinderFactory;
	}


	/**
	 * TODO: 方法调用，在给定请求的上下文解析方法的参数后调用该方法，也就是说方法入参里能够自动使用请求域，包括path里，requestParam里的，以及常规对象如HttpSession这种
	 * Invoke the method after resolving its argument values in the context of the given request.
	 * <p>Argument values are commonly resolved through
	 * {@link HandlerMethodArgumentResolver HandlerMethodArgumentResolvers}.
	 * The {@code providedArgs} parameter however may supply argument values to be used directly,
	 * i.e. without argument resolution. Examples of provided argument values include a
	 * {@link WebDataBinder}, a {@link SessionStatus}, or a thrown exception instance.
	 * Provided argument values are checked before argument resolvers.
	 * <p>Delegates to {@link #getMethodArgumentValues} and calls {@link #doInvoke} with the
	 * resolved arguments.
	 * @param request the current request
	 * @param mavContainer the ModelAndViewContainer for this request
	 * @param providedArgs "given" arguments matched by type, not resolved
	 * @return the raw value returned by the invoked method
	 * @throws Exception raised if no suitable argument resolver can be found,
	 * or if the method raised an exception
	 * @see #getMethodArgumentValues
	 * @see #doInvoke
	 */
	@Nullable
	public Object invokeForRequest(NativeWebRequest request, @Nullable ModelAndViewContainer mavContainer,
			Object... providedArgs) throws Exception {
		// TODO: 把解析好的值 放到对应的位置上去，这里传入了parameterNameDiscoverer, 它是能够匹配到形参名的，这就是为何我们不写value值，通过形参名字来匹配也是ok的
		Object[] args = getMethodArgumentValues(request, mavContainer, providedArgs);
		if (logger.isTraceEnabled()) {
			logger.trace("Arguments: " + Arrays.toString(args));
		}
		return doInvoke(args);
	}

	/**
	 * Get the method argument values for the current request, checking the provided
	 * argument values and falling back to the configured argument resolvers.
	 * <p>The resulting array will be passed into {@link #doInvoke}.
	 * @since 5.1.2
	 */
	protected Object[] getMethodArgumentValues(NativeWebRequest request, @Nullable ModelAndViewContainer mavContainer,
			Object... providedArgs) throws Exception {
		// TODO: 拿到方法入参
		MethodParameter[] parameters = getMethodParameters();
		if (ObjectUtils.isEmpty(parameters)) {
			return EMPTY_ARGS;
		}

		Object[] args = new Object[parameters.length];
		for (int i = 0; i < parameters.length; i++) {
			MethodParameter parameter = parameters[i];
			parameter.initParameterNameDiscovery(this.parameterNameDiscoverer);
			args[i] = findProvidedArgument(parameter, providedArgs);
			if (args[i] != null) {
				continue;
			}
			if (!this.resolvers.supportsParameter(parameter)) {
				throw new IllegalStateException(formatArgumentError(parameter, "No suitable resolver"));
			}
			try {
				// TODO: 解析参数
				args[i] = this.resolvers.resolveArgument(parameter, mavContainer, request, this.dataBinderFactory);
			}
			catch (Exception ex) {
				// Leave stack trace for later, exception may actually be resolved and handled...
				if (logger.isDebugEnabled()) {
					String exMsg = ex.getMessage();
					if (exMsg != null && !exMsg.contains(parameter.getExecutable().toGenericString())) {
						logger.debug(formatArgumentError(parameter, exMsg));
					}
				}
				throw ex;
			}
		}
		return args;
	}

	/**
	 * TODO: 就是一个方法调用，利用反射的方式
	 * Invoke the handler method with the given argument values.
	 */
	@Nullable
	protected Object doInvoke(Object... args) throws Exception {
		ReflectionUtils.makeAccessible(getBridgedMethod());
		try {
			// TODO: invoke执行 getBean是目标对象
			return getBridgedMethod().invoke(getBean(), args);
		}
		catch (IllegalArgumentException ex) {
			assertTargetBean(getBridgedMethod(), getBean(), args);
			String text = (ex.getMessage() != null ? ex.getMessage() : "Illegal argument");
			throw new IllegalStateException(formatInvokeError(text, args), ex);
		}
		catch (InvocationTargetException ex) {
			// Unwrap for HandlerExceptionResolvers ...
			Throwable targetException = ex.getTargetException();
			if (targetException instanceof RuntimeException) {
				throw (RuntimeException) targetException;
			}
			else if (targetException instanceof Error) {
				throw (Error) targetException;
			}
			else if (targetException instanceof Exception) {
				throw (Exception) targetException;
			}
			else {
				throw new IllegalStateException(formatInvokeError("Invocation failure", args), targetException);
			}
		}
	}

}<|MERGE_RESOLUTION|>--- conflicted
+++ resolved
@@ -48,17 +48,6 @@
 	private static final Object[] EMPTY_ARGS = new Object[0];
 
 
-<<<<<<< HEAD
-	/**
-	 * TODO: 用于产生数据绑定器，校验器
-	 */
-	@Nullable
-	private WebDataBinderFactory dataBinderFactory;
-	/**
-	 * 用于入参的解析
-	 */
-=======
->>>>>>> dafd904b
 	private HandlerMethodArgumentResolverComposite resolvers = new HandlerMethodArgumentResolverComposite();
 
 	/**
