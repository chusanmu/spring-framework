/*
 * Copyright 2002-2020 the original author or authors.
 *
 * Licensed under the Apache License, Version 2.0 (the "License");
 * you may not use this file except in compliance with the License.
 * You may obtain a copy of the License at
 *
 *      https://www.apache.org/licenses/LICENSE-2.0
 *
 * Unless required by applicable law or agreed to in writing, software
 * distributed under the License is distributed on an "AS IS" BASIS,
 * WITHOUT WARRANTIES OR CONDITIONS OF ANY KIND, either express or implied.
 * See the License for the specific language governing permissions and
 * limitations under the License.
 */

package org.springframework.beans.factory.support;

import java.beans.PropertyEditor;
import java.security.AccessControlContext;
import java.security.AccessController;
import java.security.PrivilegedAction;
import java.security.PrivilegedActionException;
import java.security.PrivilegedExceptionAction;
import java.util.ArrayList;
import java.util.Arrays;
import java.util.Collections;
import java.util.HashMap;
import java.util.HashSet;
import java.util.LinkedHashMap;
import java.util.LinkedHashSet;
import java.util.List;
import java.util.Map;
import java.util.Set;
import java.util.concurrent.ConcurrentHashMap;
import java.util.concurrent.CopyOnWriteArrayList;

import org.springframework.beans.BeanUtils;
import org.springframework.beans.BeanWrapper;
import org.springframework.beans.BeansException;
import org.springframework.beans.PropertyEditorRegistrar;
import org.springframework.beans.PropertyEditorRegistry;
import org.springframework.beans.PropertyEditorRegistrySupport;
import org.springframework.beans.SimpleTypeConverter;
import org.springframework.beans.TypeConverter;
import org.springframework.beans.TypeMismatchException;
import org.springframework.beans.factory.BeanCreationException;
import org.springframework.beans.factory.BeanCurrentlyInCreationException;
import org.springframework.beans.factory.BeanDefinitionStoreException;
import org.springframework.beans.factory.BeanFactory;
import org.springframework.beans.factory.BeanFactoryUtils;
import org.springframework.beans.factory.BeanIsAbstractException;
import org.springframework.beans.factory.BeanIsNotAFactoryException;
import org.springframework.beans.factory.BeanNotOfRequiredTypeException;
import org.springframework.beans.factory.CannotLoadBeanClassException;
import org.springframework.beans.factory.FactoryBean;
import org.springframework.beans.factory.NoSuchBeanDefinitionException;
import org.springframework.beans.factory.SmartFactoryBean;
import org.springframework.beans.factory.config.BeanDefinition;
import org.springframework.beans.factory.config.BeanDefinitionHolder;
import org.springframework.beans.factory.config.BeanExpressionContext;
import org.springframework.beans.factory.config.BeanExpressionResolver;
import org.springframework.beans.factory.config.BeanPostProcessor;
import org.springframework.beans.factory.config.ConfigurableBeanFactory;
import org.springframework.beans.factory.config.DestructionAwareBeanPostProcessor;
import org.springframework.beans.factory.config.InstantiationAwareBeanPostProcessor;
import org.springframework.beans.factory.config.Scope;
import org.springframework.core.DecoratingClassLoader;
import org.springframework.core.NamedThreadLocal;
import org.springframework.core.ResolvableType;
import org.springframework.core.convert.ConversionService;
import org.springframework.lang.Nullable;
import org.springframework.util.Assert;
import org.springframework.util.ClassUtils;
import org.springframework.util.ObjectUtils;
import org.springframework.util.StringUtils;
import org.springframework.util.StringValueResolver;

/**
 * Abstract base class for {@link org.springframework.beans.factory.BeanFactory}
 * implementations, providing the full capabilities of the
 * {@link org.springframework.beans.factory.config.ConfigurableBeanFactory} SPI.
 * Does <i>not</i> assume a listable bean factory: can therefore also be used
 * as base class for bean factory implementations which obtain bean definitions
 * from some backend resource (where bean definition access is an expensive operation).
 *
 * <p>This class provides a singleton cache (through its base class
 * {@link org.springframework.beans.factory.support.DefaultSingletonBeanRegistry},
 * singleton/prototype determination, {@link org.springframework.beans.factory.FactoryBean}
 * handling, aliases, bean definition merging for child bean definitions,
 * and bean destruction ({@link org.springframework.beans.factory.DisposableBean}
 * interface, custom destroy methods). Furthermore, it can manage a bean factory
 * hierarchy (delegating to the parent in case of an unknown bean), through implementing
 * the {@link org.springframework.beans.factory.HierarchicalBeanFactory} interface.
 *
 * <p>The main template methods to be implemented by subclasses are
 * {@link #getBeanDefinition} and {@link #createBean}, retrieving a bean definition
 * for a given bean name and creating a bean instance for a given bean definition,
 * respectively. Default implementations of those operations can be found in
 * {@link DefaultListableBeanFactory} and {@link AbstractAutowireCapableBeanFactory}.
 *
 * @author Rod Johnson
 * @author Juergen Hoeller
 * @author Costin Leau
 * @author Chris Beams
 * @since 15 April 2001
 * @see #getBeanDefinition
 * @see #createBean
 * @see AbstractAutowireCapableBeanFactory#createBean
 * @see DefaultListableBeanFactory#getBeanDefinition
 */
public abstract class AbstractBeanFactory extends FactoryBeanRegistrySupport implements ConfigurableBeanFactory {

	/** Parent bean factory, for bean inheritance support. */
	@Nullable
	private BeanFactory parentBeanFactory;

	/** ClassLoader to resolve bean class names with, if necessary. */
	@Nullable
	private ClassLoader beanClassLoader = ClassUtils.getDefaultClassLoader();

	/** ClassLoader to temporarily resolve bean class names with, if necessary. */
	@Nullable
	private ClassLoader tempClassLoader;

	/** Whether to cache bean metadata or rather reobtain it for every access. */
	private boolean cacheBeanMetadata = true;

	/** Resolution strategy for expressions in bean definition values. */
	@Nullable
	private BeanExpressionResolver beanExpressionResolver;

	/** Spring ConversionService to use instead of PropertyEditors. */
	@Nullable
	private ConversionService conversionService;

	/** Custom PropertyEditorRegistrars to apply to the beans of this factory. */
	private final Set<PropertyEditorRegistrar> propertyEditorRegistrars = new LinkedHashSet<>(4);

	/** Custom PropertyEditors to apply to the beans of this factory. */
	private final Map<Class<?>, Class<? extends PropertyEditor>> customEditors = new HashMap<>(4);

	/** A custom TypeConverter to use, overriding the default PropertyEditor mechanism. */
	@Nullable
	private TypeConverter typeConverter;

	/** String resolvers to apply e.g. to annotation attribute values. */
	private final List<StringValueResolver> embeddedValueResolvers = new CopyOnWriteArrayList<>();

	/** BeanPostProcessors to apply. */
	private final List<BeanPostProcessor> beanPostProcessors = new CopyOnWriteArrayList<>();

	/** Indicates whether any InstantiationAwareBeanPostProcessors have been registered. */
	private volatile boolean hasInstantiationAwareBeanPostProcessors;

	/** Indicates whether any DestructionAwareBeanPostProcessors have been registered. */
	private volatile boolean hasDestructionAwareBeanPostProcessors;

	/** Map from scope identifier String to corresponding Scope. */
	private final Map<String, Scope> scopes = new LinkedHashMap<>(8);

	/** Security context used when running with a SecurityManager. */
	@Nullable
	private SecurityContextProvider securityContextProvider;

	/** Map from bean name to merged RootBeanDefinition. */
	private final Map<String, RootBeanDefinition> mergedBeanDefinitions = new ConcurrentHashMap<>(256);

	/** Names of beans that have already been created at least once. */
	private final Set<String> alreadyCreated = Collections.newSetFromMap(new ConcurrentHashMap<>(256));

	/** Names of beans that are currently in creation. */
	private final ThreadLocal<Object> prototypesCurrentlyInCreation =
			new NamedThreadLocal<>("Prototype beans currently in creation");


	/**
	 * Create a new AbstractBeanFactory.
	 */
	public AbstractBeanFactory() {
	}

	/**
	 * Create a new AbstractBeanFactory with the given parent.
	 * @param parentBeanFactory parent bean factory, or {@code null} if none
	 * @see #getBean
	 */
	public AbstractBeanFactory(@Nullable BeanFactory parentBeanFactory) {
		this.parentBeanFactory = parentBeanFactory;
	}


	//---------------------------------------------------------------------
	// Implementation of BeanFactory interface
	//---------------------------------------------------------------------

	@Override
	public Object getBean(String name) throws BeansException {
		return doGetBean(name, null, null, false);
	}

	@Override
	public <T> T getBean(String name, Class<T> requiredType) throws BeansException {
		return doGetBean(name, requiredType, null, false);
	}

	@Override
	public Object getBean(String name, Object... args) throws BeansException {
		return doGetBean(name, null, args, false);
	}

	/**
	 * Return an instance, which may be shared or independent, of the specified bean.
	 * @param name the name of the bean to retrieve
	 * @param requiredType the required type of the bean to retrieve
	 * @param args arguments to use when creating a bean instance using explicit arguments
	 * (only applied when creating a new instance as opposed to retrieving an existing one)
	 * @return an instance of the bean
	 * @throws BeansException if the bean could not be created
	 */
	public <T> T getBean(String name, @Nullable Class<T> requiredType, @Nullable Object... args)
			throws BeansException {

		return doGetBean(name, requiredType, args, false);
	}

	/**
	 * Return an instance, which may be shared or independent, of the specified bean.
	 * @param name the name of the bean to retrieve
	 * @param requiredType the required type of the bean to retrieve
	 * @param args arguments to use when creating a bean instance using explicit arguments
	 * (only applied when creating a new instance as opposed to retrieving an existing one)
	 * @param typeCheckOnly whether the instance is obtained for a type check,
	 * not for actual use
	 * @return an instance of the bean
	 * @throws BeansException if the bean could not be created
	 */
	@SuppressWarnings("unchecked")
<<<<<<< HEAD
	protected <T> T doGetBean(final String name, @Nullable final Class<T> requiredType,
			@Nullable final Object[] args, boolean typeCheckOnly) throws BeansException {
		// TODO: 1.如果是FactoryBean, 会去掉bean开头的 & 符号，2.能存在传入别名且别名存在多重映射的情况，这里会返回最终的名字
		final String beanName = transformedBeanName(name);
=======
	protected <T> T doGetBean(
			String name, @Nullable Class<T> requiredType, @Nullable Object[] args, boolean typeCheckOnly)
			throws BeansException {

		String beanName = transformedBeanName(name);
>>>>>>> dafd904b
		Object bean;

		// Eagerly check singleton cache for manually registered singletons.
		// TODO: 这里先尝试从缓存里面获取，若获取不到，就走下面的创建的过程, 如果发现是个new的，那就加入进缓存，if(newSingleton)，缓存的字段为全局的Map: singletonObjects
		Object sharedInstance = getSingleton(beanName);
		if (sharedInstance != null && args == null) {
			if (logger.isTraceEnabled()) {
				// TODO: 若条件为true, 表示这个bean虽然在缓存里，但是还并没有完全被初始化，循环引用
				if (isSingletonCurrentlyInCreation(beanName)) {
					logger.trace("Returning eagerly cached instance of singleton bean '" + beanName +
							"' that is not fully initialized yet - a consequence of a circular reference");
				}
				else {
					logger.trace("Returning cached instance of singleton bean '" + beanName + "'");
				}
			}
			// TODO: 处理FactoryBean的getObject()方法
			bean = getObjectForBeanInstance(sharedInstance, name, beanName, null);
		}

		else {
			// Fail if we're already creating this bean instance:
			// We're assumably within a circular reference.
			// TODO: 原型对象不允许循环创建，如果是原型对象正在创建，那就抛异常
			if (isPrototypeCurrentlyInCreation(beanName)) {
				throw new BeanCurrentlyInCreationException(beanName);
			}

			// Check if bean definition exists in this factory.
			// TODO: 这一步也是必须要做的，若存在父容器，得看看父容器是否实例过它了，避免被重复实例化，若父容器被实例化，就以父容器的为准，
			// TODO: 这也是为何扫描controller，哪怕不加排除什么的，也不会出问题的原因，因为spring中的单例bean只会被实例化一次，即使父子容器都扫描了
			BeanFactory parentBeanFactory = getParentBeanFactory();
			if (parentBeanFactory != null && !containsBeanDefinition(beanName)) {
				// Not found -> check parent.
				String nameToLookup = originalBeanName(name);
				if (parentBeanFactory instanceof AbstractBeanFactory) {
					return ((AbstractBeanFactory) parentBeanFactory).doGetBean(
							nameToLookup, requiredType, args, typeCheckOnly);
				}
				else if (args != null) {
					// Delegation to parent with explicit args.
					return (T) parentBeanFactory.getBean(nameToLookup, args);
				}
				else if (requiredType != null) {
					// No args -> delegate to standard getBean method.
					return parentBeanFactory.getBean(nameToLookup, requiredType);
				}
				else {
					return (T) parentBeanFactory.getBean(nameToLookup);
				}
			}
			// TODO: 标记，表示此bean已经创建了
			if (!typeCheckOnly) {
				markBeanAsCreated(beanName);
			}

			try {
<<<<<<< HEAD
				// TODO: 根据名字获取合并过的对应的RootBeanDefinition
				final RootBeanDefinition mbd = getMergedLocalBeanDefinition(beanName);
				// TODO: 检查mbd是否为抽象的活mbd为单例，但存在args的情况，args只有初始化原型对象才允许存在
=======
				RootBeanDefinition mbd = getMergedLocalBeanDefinition(beanName);
>>>>>>> dafd904b
				checkMergedBeanDefinition(mbd, beanName, args);

				// Guarantee initialization of beans that the current bean depends on.
				// TODO: 这里保证它依赖的那些属性先初始化才行，这部分是处理循环依赖的核心，@DependsOn注解可以控制bean的初始化顺序
				String[] dependsOn = mbd.getDependsOn();
				if (dependsOn != null) {
					for (String dep : dependsOn) {
						if (isDependent(beanName, dep)) {
							throw new BeanCreationException(mbd.getResourceDescription(), beanName,
									"Circular depends-on relationship between '" + beanName + "' and '" + dep + "'");
						}
						registerDependentBean(dep, beanName);
						try {
							getBean(dep);
						}
						catch (NoSuchBeanDefinitionException ex) {
							throw new BeanCreationException(mbd.getResourceDescription(), beanName,
									"'" + beanName + "' depends on missing bean '" + dep + "'", ex);
						}
					}
				}

				// Create bean instance.
				// TODO: 到这里，就开始着手创建bean的实例了
				if (mbd.isSingleton()) {
					// TODO: 也是一样，先尝试从缓存里去取，获取失败就通过ObjectFactory的createBean方法创建，它是上面的重载方法，支持通过ObjectFactory去根据Scope来创建对象
					sharedInstance = getSingleton(beanName, () -> {
						try {
							// TODO: 这是创建bean的核心方法，非常重要， 由子类去创建
							return createBean(beanName, mbd, args);
						}
						catch (BeansException ex) {
							// Explicitly remove instance from singleton cache: It might have been put there
							// eagerly by the creation process, to allow for circular reference resolution.
							// Also remove any beans that received a temporary reference to the bean.
							// TODO: 执行失败，就销毁bean，然后执行对应的destroy方法，等销毁bean的生命周期方法们
							destroySingleton(beanName);
							throw ex;
						}
					});
					// TODO: 这里去处理FactoryBean
					bean = getObjectForBeanInstance(sharedInstance, name, beanName, mbd);
				}

				// TODO: 多例的情况
				else if (mbd.isPrototype()) {
					// It's a prototype -> create a new instance.
					Object prototypeInstance = null;
					try {
						beforePrototypeCreation(beanName);
						prototypeInstance = createBean(beanName, mbd, args);
					}
					finally {
						afterPrototypeCreation(beanName);
					}
					bean = getObjectForBeanInstance(prototypeInstance, name, beanName, mbd);
				}

				// TODO: 其他作用域的情况
				else {
					String scopeName = mbd.getScope();
					if (!StringUtils.hasLength(scopeName)) {
						throw new IllegalStateException("No scope name defined for bean ´" + beanName + "'");
					}
					Scope scope = this.scopes.get(scopeName);
					if (scope == null) {
						throw new IllegalStateException("No Scope registered for scope name '" + scopeName + "'");
					}
					try {
						Object scopedInstance = scope.get(beanName, () -> {
							beforePrototypeCreation(beanName);
							try {
								return createBean(beanName, mbd, args);
							}
							finally {
								afterPrototypeCreation(beanName);
							}
						});
						bean = getObjectForBeanInstance(scopedInstance, name, beanName, mbd);
					}
					catch (IllegalStateException ex) {
						throw new BeanCreationException(beanName,
								"Scope '" + scopeName + "' is not active for the current thread; consider " +
								"defining a scoped proxy for this bean if you intend to refer to it from a singleton",
								ex);
					}
				}
			}
			catch (BeansException ex) {
				cleanupAfterBeanCreationFailure(beanName);
				throw ex;
			}
		}

		// Check if required type matches the type of the actual bean instance.
		// TODO: 绝大部分情况，没啥用，校验数据类型，requiredType, 比如要求的是Integer,获得到的是String, 那就会调用转换器转换过来.
		if (requiredType != null && !requiredType.isInstance(bean)) {
			try {
				T convertedBean = getTypeConverter().convertIfNecessary(bean, requiredType);
				if (convertedBean == null) {
					throw new BeanNotOfRequiredTypeException(name, requiredType, bean.getClass());
				}
				return convertedBean;
			}
			catch (TypeMismatchException ex) {
				if (logger.isTraceEnabled()) {
					logger.trace("Failed to convert bean '" + name + "' to required type '" +
							ClassUtils.getQualifiedName(requiredType) + "'", ex);
				}
				throw new BeanNotOfRequiredTypeException(name, requiredType, bean.getClass());
			}
		}
		return (T) bean;
	}

	@Override
	public boolean containsBean(String name) {
		String beanName = transformedBeanName(name);
		if (containsSingleton(beanName) || containsBeanDefinition(beanName)) {
			return (!BeanFactoryUtils.isFactoryDereference(name) || isFactoryBean(name));
		}
		// Not found -> check parent.
		BeanFactory parentBeanFactory = getParentBeanFactory();
		return (parentBeanFactory != null && parentBeanFactory.containsBean(originalBeanName(name)));
	}

	@Override
	public boolean isSingleton(String name) throws NoSuchBeanDefinitionException {
		String beanName = transformedBeanName(name);

		Object beanInstance = getSingleton(beanName, false);
		if (beanInstance != null) {
			if (beanInstance instanceof FactoryBean) {
				return (BeanFactoryUtils.isFactoryDereference(name) || ((FactoryBean<?>) beanInstance).isSingleton());
			}
			else {
				return !BeanFactoryUtils.isFactoryDereference(name);
			}
		}

		// No singleton instance found -> check bean definition.
		BeanFactory parentBeanFactory = getParentBeanFactory();
		if (parentBeanFactory != null && !containsBeanDefinition(beanName)) {
			// No bean definition found in this factory -> delegate to parent.
			return parentBeanFactory.isSingleton(originalBeanName(name));
		}

		RootBeanDefinition mbd = getMergedLocalBeanDefinition(beanName);

		// In case of FactoryBean, return singleton status of created object if not a dereference.
		if (mbd.isSingleton()) {
			if (isFactoryBean(beanName, mbd)) {
				if (BeanFactoryUtils.isFactoryDereference(name)) {
					return true;
				}
				FactoryBean<?> factoryBean = (FactoryBean<?>) getBean(FACTORY_BEAN_PREFIX + beanName);
				return factoryBean.isSingleton();
			}
			else {
				return !BeanFactoryUtils.isFactoryDereference(name);
			}
		}
		else {
			return false;
		}
	}

	@Override
	public boolean isPrototype(String name) throws NoSuchBeanDefinitionException {
		String beanName = transformedBeanName(name);

		BeanFactory parentBeanFactory = getParentBeanFactory();
		if (parentBeanFactory != null && !containsBeanDefinition(beanName)) {
			// No bean definition found in this factory -> delegate to parent.
			return parentBeanFactory.isPrototype(originalBeanName(name));
		}

		RootBeanDefinition mbd = getMergedLocalBeanDefinition(beanName);
		if (mbd.isPrototype()) {
			// In case of FactoryBean, return singleton status of created object if not a dereference.
			return (!BeanFactoryUtils.isFactoryDereference(name) || isFactoryBean(beanName, mbd));
		}

		// Singleton or scoped - not a prototype.
		// However, FactoryBean may still produce a prototype object...
		if (BeanFactoryUtils.isFactoryDereference(name)) {
			return false;
		}
		if (isFactoryBean(beanName, mbd)) {
			FactoryBean<?> fb = (FactoryBean<?>) getBean(FACTORY_BEAN_PREFIX + beanName);
			if (System.getSecurityManager() != null) {
				return AccessController.doPrivileged(
						(PrivilegedAction<Boolean>) () ->
								((fb instanceof SmartFactoryBean && ((SmartFactoryBean<?>) fb).isPrototype()) ||
										!fb.isSingleton()),
						getAccessControlContext());
			}
			else {
				return ((fb instanceof SmartFactoryBean && ((SmartFactoryBean<?>) fb).isPrototype()) ||
						!fb.isSingleton());
			}
		}
		else {
			return false;
		}
	}

	@Override
	public boolean isTypeMatch(String name, ResolvableType typeToMatch) throws NoSuchBeanDefinitionException {
		String beanName = transformedBeanName(name);

		// Check manually registered singletons.
		Object beanInstance = getSingleton(beanName, false);
		if (beanInstance != null && beanInstance.getClass() != NullBean.class) {
			if (beanInstance instanceof FactoryBean) {
				if (!BeanFactoryUtils.isFactoryDereference(name)) {
					Class<?> type = getTypeForFactoryBean((FactoryBean<?>) beanInstance);
					return (type != null && typeToMatch.isAssignableFrom(type));
				}
				else {
					return typeToMatch.isInstance(beanInstance);
				}
			}
			else if (!BeanFactoryUtils.isFactoryDereference(name)) {
				if (typeToMatch.isInstance(beanInstance)) {
					// Direct match for exposed instance?
					return true;
				}
				else if (typeToMatch.hasGenerics() && containsBeanDefinition(beanName)) {
					// Generics potentially only match on the target class, not on the proxy...
					RootBeanDefinition mbd = getMergedLocalBeanDefinition(beanName);
					Class<?> targetType = mbd.getTargetType();
					if (targetType != null && targetType != ClassUtils.getUserClass(beanInstance)) {
						// Check raw class match as well, making sure it's exposed on the proxy.
						Class<?> classToMatch = typeToMatch.resolve();
						if (classToMatch != null && !classToMatch.isInstance(beanInstance)) {
							return false;
						}
						if (typeToMatch.isAssignableFrom(targetType)) {
							return true;
						}
					}
					ResolvableType resolvableType = mbd.targetType;
					if (resolvableType == null) {
						resolvableType = mbd.factoryMethodReturnType;
					}
					return (resolvableType != null && typeToMatch.isAssignableFrom(resolvableType));
				}
			}
			return false;
		}
		else if (containsSingleton(beanName) && !containsBeanDefinition(beanName)) {
			// null instance registered
			return false;
		}

		// No singleton instance found -> check bean definition.
		BeanFactory parentBeanFactory = getParentBeanFactory();
		if (parentBeanFactory != null && !containsBeanDefinition(beanName)) {
			// No bean definition found in this factory -> delegate to parent.
			return parentBeanFactory.isTypeMatch(originalBeanName(name), typeToMatch);
		}

		// Retrieve corresponding bean definition.
		RootBeanDefinition mbd = getMergedLocalBeanDefinition(beanName);

		Class<?> classToMatch = typeToMatch.resolve();
		if (classToMatch == null) {
			classToMatch = FactoryBean.class;
		}
		Class<?>[] typesToMatch = (FactoryBean.class == classToMatch ?
				new Class<?>[] {classToMatch} : new Class<?>[] {FactoryBean.class, classToMatch});

		// Check decorated bean definition, if any: We assume it'll be easier
		// to determine the decorated bean's type than the proxy's type.
		BeanDefinitionHolder dbd = mbd.getDecoratedDefinition();
		if (dbd != null && !BeanFactoryUtils.isFactoryDereference(name)) {
			RootBeanDefinition tbd = getMergedBeanDefinition(dbd.getBeanName(), dbd.getBeanDefinition(), mbd);
			Class<?> targetClass = predictBeanType(dbd.getBeanName(), tbd, typesToMatch);
			if (targetClass != null && !FactoryBean.class.isAssignableFrom(targetClass)) {
				return typeToMatch.isAssignableFrom(targetClass);
			}
		}

		Class<?> beanType = predictBeanType(beanName, mbd, typesToMatch);
		if (beanType == null) {
			return false;
		}

		// Check bean class whether we're dealing with a FactoryBean.
		if (FactoryBean.class.isAssignableFrom(beanType)) {
			if (!BeanFactoryUtils.isFactoryDereference(name) && beanInstance == null) {
				// If it's a FactoryBean, we want to look at what it creates, not the factory class.
				beanType = getTypeForFactoryBean(beanName, mbd);
				if (beanType == null) {
					return false;
				}
			}
		}
		else if (BeanFactoryUtils.isFactoryDereference(name)) {
			// Special case: A SmartInstantiationAwareBeanPostProcessor returned a non-FactoryBean
			// type but we nevertheless are being asked to dereference a FactoryBean...
			// Let's check the original bean class and proceed with it if it is a FactoryBean.
			beanType = predictBeanType(beanName, mbd, FactoryBean.class);
			if (beanType == null || !FactoryBean.class.isAssignableFrom(beanType)) {
				return false;
			}
		}

		ResolvableType resolvableType = mbd.targetType;
		if (resolvableType == null) {
			resolvableType = mbd.factoryMethodReturnType;
		}
		if (resolvableType != null && resolvableType.resolve() == beanType) {
			return typeToMatch.isAssignableFrom(resolvableType);
		}
		return typeToMatch.isAssignableFrom(beanType);
	}

	@Override
	public boolean isTypeMatch(String name, Class<?> typeToMatch) throws NoSuchBeanDefinitionException {
		return isTypeMatch(name, ResolvableType.forRawClass(typeToMatch));
	}


	/**
	 * TODO: 根据beanName拿到这个bean的类型
	 *
	 * @param name the name of the bean to query
	 * @return
	 * @throws NoSuchBeanDefinitionException
	 */
	@Override
	@Nullable
	public Class<?> getType(String name) throws NoSuchBeanDefinitionException {
		// TODO: 转换beanName，如果存在&符号，那么进行去除
		String beanName = transformedBeanName(name);

		// Check manually registered singletons.
		// TODO: 根据beanName，拿到bean实例对象
		Object beanInstance = getSingleton(beanName, false);
		// TODO: 如果存在bean实例不为空，并且不是NullBean
		if (beanInstance != null && beanInstance.getClass() != NullBean.class) {
			// TODO: 判断是否是FactoryBean，name不能是 不能是&开头的，表示拿到FactoryBean产生的bean的类型
			if (beanInstance instanceof FactoryBean && !BeanFactoryUtils.isFactoryDereference(name)) {
				// TODO: 拿到FactoryBean产生的bean的类型 factoryBean.getObjectType();
				return getTypeForFactoryBean((FactoryBean<?>) beanInstance);
			}
			else {
				// TODO: 否则直接拿到当前bean的class对象返回回去
				return beanInstance.getClass();
			}
		}

		// No singleton instance found -> check bean definition.
		// TODO: 在当前beanFactory中没有找到当前的bean, 再去parentBeanFactory去拿
		BeanFactory parentBeanFactory = getParentBeanFactory();
		if (parentBeanFactory != null && !containsBeanDefinition(beanName)) {
			// No bean definition found in this factory -> delegate to parent.
			return parentBeanFactory.getType(originalBeanName(name));
		}

		// TODO: 得到beanDefinition
		RootBeanDefinition mbd = getMergedLocalBeanDefinition(beanName);

		// Check decorated bean definition, if any: We assume it'll be easier
		// to determine the decorated bean's type than the proxy's type.
		BeanDefinitionHolder dbd = mbd.getDecoratedDefinition();
		if (dbd != null && !BeanFactoryUtils.isFactoryDereference(name)) {
			RootBeanDefinition tbd = getMergedBeanDefinition(dbd.getBeanName(), dbd.getBeanDefinition(), mbd);
			// TODO: 根据beanDefinition的name去拿到targetClass
			Class<?> targetClass = predictBeanType(dbd.getBeanName(), tbd);
			if (targetClass != null && !FactoryBean.class.isAssignableFrom(targetClass)) {
				return targetClass;
			}
		}

		Class<?> beanClass = predictBeanType(beanName, mbd);

		// Check bean class whether we're dealing with a FactoryBean.
		// TODO: 如果是个factoryBean，并且name不是 & 开头的，那就返回它产生的bean的类型
		if (beanClass != null && FactoryBean.class.isAssignableFrom(beanClass)) {
			if (!BeanFactoryUtils.isFactoryDereference(name)) {
				// If it's a FactoryBean, we want to look at what it creates, not at the factory class.
				return getTypeForFactoryBean(beanName, mbd);
			}
			else {
				return beanClass;
			}
		}
		else {
			return (!BeanFactoryUtils.isFactoryDereference(name) ? beanClass : null);
		}
	}

	@Override
	public String[] getAliases(String name) {
		String beanName = transformedBeanName(name);
		List<String> aliases = new ArrayList<>();
		boolean factoryPrefix = name.startsWith(FACTORY_BEAN_PREFIX);
		String fullBeanName = beanName;
		if (factoryPrefix) {
			fullBeanName = FACTORY_BEAN_PREFIX + beanName;
		}
		if (!fullBeanName.equals(name)) {
			aliases.add(fullBeanName);
		}
		String[] retrievedAliases = super.getAliases(beanName);
		for (String retrievedAlias : retrievedAliases) {
			String alias = (factoryPrefix ? FACTORY_BEAN_PREFIX : "") + retrievedAlias;
			if (!alias.equals(name)) {
				aliases.add(alias);
			}
		}
		if (!containsSingleton(beanName) && !containsBeanDefinition(beanName)) {
			BeanFactory parentBeanFactory = getParentBeanFactory();
			if (parentBeanFactory != null) {
				aliases.addAll(Arrays.asList(parentBeanFactory.getAliases(fullBeanName)));
			}
		}
		return StringUtils.toStringArray(aliases);
	}


	//---------------------------------------------------------------------
	// Implementation of HierarchicalBeanFactory interface
	//---------------------------------------------------------------------

	@Override
	@Nullable
	public BeanFactory getParentBeanFactory() {
		return this.parentBeanFactory;
	}

	@Override
	public boolean containsLocalBean(String name) {
		String beanName = transformedBeanName(name);
		return ((containsSingleton(beanName) || containsBeanDefinition(beanName)) &&
				(!BeanFactoryUtils.isFactoryDereference(name) || isFactoryBean(beanName)));
	}


	//---------------------------------------------------------------------
	// Implementation of ConfigurableBeanFactory interface
	//---------------------------------------------------------------------

	@Override
	public void setParentBeanFactory(@Nullable BeanFactory parentBeanFactory) {
		if (this.parentBeanFactory != null && this.parentBeanFactory != parentBeanFactory) {
			throw new IllegalStateException("Already associated with parent BeanFactory: " + this.parentBeanFactory);
		}
		this.parentBeanFactory = parentBeanFactory;
	}

	@Override
	public void setBeanClassLoader(@Nullable ClassLoader beanClassLoader) {
		this.beanClassLoader = (beanClassLoader != null ? beanClassLoader : ClassUtils.getDefaultClassLoader());
	}

	@Override
	@Nullable
	public ClassLoader getBeanClassLoader() {
		return this.beanClassLoader;
	}

	@Override
	public void setTempClassLoader(@Nullable ClassLoader tempClassLoader) {
		this.tempClassLoader = tempClassLoader;
	}

	@Override
	@Nullable
	public ClassLoader getTempClassLoader() {
		return this.tempClassLoader;
	}

	@Override
	public void setCacheBeanMetadata(boolean cacheBeanMetadata) {
		this.cacheBeanMetadata = cacheBeanMetadata;
	}

	@Override
	public boolean isCacheBeanMetadata() {
		return this.cacheBeanMetadata;
	}

	@Override
	public void setBeanExpressionResolver(@Nullable BeanExpressionResolver resolver) {
		this.beanExpressionResolver = resolver;
	}

	@Override
	@Nullable
	public BeanExpressionResolver getBeanExpressionResolver() {
		return this.beanExpressionResolver;
	}

	@Override
	public void setConversionService(@Nullable ConversionService conversionService) {
		this.conversionService = conversionService;
	}

	@Override
	@Nullable
	public ConversionService getConversionService() {
		return this.conversionService;
	}

	@Override
	public void addPropertyEditorRegistrar(PropertyEditorRegistrar registrar) {
		Assert.notNull(registrar, "PropertyEditorRegistrar must not be null");
		this.propertyEditorRegistrars.add(registrar);
	}

	/**
	 * Return the set of PropertyEditorRegistrars.
	 */
	public Set<PropertyEditorRegistrar> getPropertyEditorRegistrars() {
		return this.propertyEditorRegistrars;
	}

	@Override
	public void registerCustomEditor(Class<?> requiredType, Class<? extends PropertyEditor> propertyEditorClass) {
		Assert.notNull(requiredType, "Required type must not be null");
		Assert.notNull(propertyEditorClass, "PropertyEditor class must not be null");
		this.customEditors.put(requiredType, propertyEditorClass);
	}

	@Override
	public void copyRegisteredEditorsTo(PropertyEditorRegistry registry) {
		registerCustomEditors(registry);
	}

	/**
	 * Return the map of custom editors, with Classes as keys and PropertyEditor classes as values.
	 */
	public Map<Class<?>, Class<? extends PropertyEditor>> getCustomEditors() {
		return this.customEditors;
	}

	@Override
	public void setTypeConverter(TypeConverter typeConverter) {
		this.typeConverter = typeConverter;
	}

	/**
	 * Return the custom TypeConverter to use, if any.
	 * @return the custom TypeConverter, or {@code null} if none specified
	 */
	@Nullable
	protected TypeConverter getCustomTypeConverter() {
		return this.typeConverter;
	}

	@Override
	public TypeConverter getTypeConverter() {
		TypeConverter customConverter = getCustomTypeConverter();
		if (customConverter != null) {
			return customConverter;
		}
		else {
			// Build default TypeConverter, registering custom editors.
			SimpleTypeConverter typeConverter = new SimpleTypeConverter();
			typeConverter.setConversionService(getConversionService());
			registerCustomEditors(typeConverter);
			return typeConverter;
		}
	}

	@Override
	public void addEmbeddedValueResolver(StringValueResolver valueResolver) {
		Assert.notNull(valueResolver, "StringValueResolver must not be null");
		this.embeddedValueResolvers.add(valueResolver);
	}

	@Override
	public boolean hasEmbeddedValueResolver() {
		return !this.embeddedValueResolvers.isEmpty();
	}

	@Override
	@Nullable
	public String resolveEmbeddedValue(@Nullable String value) {
		if (value == null) {
			return null;
		}
		String result = value;
		for (StringValueResolver resolver : this.embeddedValueResolvers) {
			result = resolver.resolveStringValue(result);
			// TODO: 一旦处理结果返回null了 就返回了，不为null的话，则所有的处理器都会执行到
			if (result == null) {
				return null;
			}
		}
		return result;
	}

	@Override
	public void addBeanPostProcessor(BeanPostProcessor beanPostProcessor) {
		Assert.notNull(beanPostProcessor, "BeanPostProcessor must not be null");
		// Remove from old position, if any
		// TODO: 先把它 remove掉
		this.beanPostProcessors.remove(beanPostProcessor);
		// Track whether it is instantiation/destruction aware
		// TODO: 进行一个标记
		if (beanPostProcessor instanceof InstantiationAwareBeanPostProcessor) {
			this.hasInstantiationAwareBeanPostProcessors = true;
		}
		if (beanPostProcessor instanceof DestructionAwareBeanPostProcessor) {
			this.hasDestructionAwareBeanPostProcessors = true;
		}
		// Add to end of list
		// TODO: 然后进行重新add
		this.beanPostProcessors.add(beanPostProcessor);
	}

	@Override
	public int getBeanPostProcessorCount() {
		return this.beanPostProcessors.size();
	}

	/**
	 * Return the list of BeanPostProcessors that will get applied
	 * to beans created with this factory.
	 */
	public List<BeanPostProcessor> getBeanPostProcessors() {
		return this.beanPostProcessors;
	}

	/**
	 * Return whether this factory holds a InstantiationAwareBeanPostProcessor
	 * that will get applied to singleton beans on creation.
	 * @see #addBeanPostProcessor
	 * @see org.springframework.beans.factory.config.InstantiationAwareBeanPostProcessor
	 */
	protected boolean hasInstantiationAwareBeanPostProcessors() {
		return this.hasInstantiationAwareBeanPostProcessors;
	}

	/**
	 * Return whether this factory holds a DestructionAwareBeanPostProcessor
	 * that will get applied to singleton beans on shutdown.
	 * @see #addBeanPostProcessor
	 * @see org.springframework.beans.factory.config.DestructionAwareBeanPostProcessor
	 */
	protected boolean hasDestructionAwareBeanPostProcessors() {
		return this.hasDestructionAwareBeanPostProcessors;
	}

	@Override
	public void registerScope(String scopeName, Scope scope) {
		Assert.notNull(scopeName, "Scope identifier must not be null");
		Assert.notNull(scope, "Scope must not be null");
		if (SCOPE_SINGLETON.equals(scopeName) || SCOPE_PROTOTYPE.equals(scopeName)) {
			throw new IllegalArgumentException("Cannot replace existing scopes 'singleton' and 'prototype'");
		}
		Scope previous = this.scopes.put(scopeName, scope);
		if (previous != null && previous != scope) {
			if (logger.isDebugEnabled()) {
				logger.debug("Replacing scope '" + scopeName + "' from [" + previous + "] to [" + scope + "]");
			}
		}
		else {
			if (logger.isTraceEnabled()) {
				logger.trace("Registering scope '" + scopeName + "' with implementation [" + scope + "]");
			}
		}
	}

	@Override
	public String[] getRegisteredScopeNames() {
		return StringUtils.toStringArray(this.scopes.keySet());
	}

	@Override
	@Nullable
	public Scope getRegisteredScope(String scopeName) {
		Assert.notNull(scopeName, "Scope identifier must not be null");
		return this.scopes.get(scopeName);
	}

	/**
	 * Set the security context provider for this bean factory. If a security manager
	 * is set, interaction with the user code will be executed using the privileged
	 * of the provided security context.
	 */
	public void setSecurityContextProvider(SecurityContextProvider securityProvider) {
		this.securityContextProvider = securityProvider;
	}

	/**
	 * Delegate the creation of the access control context to the
	 * {@link #setSecurityContextProvider SecurityContextProvider}.
	 */
	@Override
	public AccessControlContext getAccessControlContext() {
		return (this.securityContextProvider != null ?
				this.securityContextProvider.getAccessControlContext() :
				AccessController.getContext());
	}

	@Override
	public void copyConfigurationFrom(ConfigurableBeanFactory otherFactory) {
		Assert.notNull(otherFactory, "BeanFactory must not be null");
		setBeanClassLoader(otherFactory.getBeanClassLoader());
		setCacheBeanMetadata(otherFactory.isCacheBeanMetadata());
		setBeanExpressionResolver(otherFactory.getBeanExpressionResolver());
		setConversionService(otherFactory.getConversionService());
		if (otherFactory instanceof AbstractBeanFactory) {
			AbstractBeanFactory otherAbstractFactory = (AbstractBeanFactory) otherFactory;
			this.propertyEditorRegistrars.addAll(otherAbstractFactory.propertyEditorRegistrars);
			this.customEditors.putAll(otherAbstractFactory.customEditors);
			this.typeConverter = otherAbstractFactory.typeConverter;
			this.beanPostProcessors.addAll(otherAbstractFactory.beanPostProcessors);
			this.hasInstantiationAwareBeanPostProcessors = this.hasInstantiationAwareBeanPostProcessors ||
					otherAbstractFactory.hasInstantiationAwareBeanPostProcessors;
			this.hasDestructionAwareBeanPostProcessors = this.hasDestructionAwareBeanPostProcessors ||
					otherAbstractFactory.hasDestructionAwareBeanPostProcessors;
			this.scopes.putAll(otherAbstractFactory.scopes);
			this.securityContextProvider = otherAbstractFactory.securityContextProvider;
		}
		else {
			setTypeConverter(otherFactory.getTypeConverter());
			String[] otherScopeNames = otherFactory.getRegisteredScopeNames();
			for (String scopeName : otherScopeNames) {
				this.scopes.put(scopeName, otherFactory.getRegisteredScope(scopeName));
			}
		}
	}

	/**
	 * TODO: 这里的大概的逻辑就是: 查找mergedBeanDefinition,
	 * 1. 先看看本容器里面是否有这个beanDefinition，如果没有，则尝试从父容器里面找
	 * 2. 如果本容器里面有，则从本容器里面把beanName对应的beanDefinition拿到
	 * 3. 进行合并，会去判断这个beanDefinition是否有parentName, 如果没有，则创建RootBeanDefinition
	 * 4. 如果有parentName,那么好，判断parentName和你的beanName是否相同，如果不相同，那么好，接着递归调 此方法，先从本容器查看是否有这个beanDefinition............
	 * 5. 如果parentName和此beanName相同，那就从父容器里面找吧，毕竟一个容器里面不能有两个beanName相同的beanDefinition啊，然后就调父容器的getMergedBeanDefinition了，从父容器里面找
	 * 6. 如果找到了parentBeanDefinition，这时候就开始构建RootBeanDefinition了，然后把子beanDefinition的合并到父beanDefinition中,最后缓存起来..
	 *
	 *
	 *
	 * Return a 'merged' BeanDefinition for the given bean name,
	 * merging a child bean definition with its parent if necessary.
	 * <p>This {@code getMergedBeanDefinition} considers bean definition
	 * in ancestors as well.
	 * @param name the name of the bean to retrieve the merged definition for
	 * (may be an alias)
	 * @return a (potentially merged) RootBeanDefinition for the given bean
	 * @throws NoSuchBeanDefinitionException if there is no bean with the given name
	 * @throws BeanDefinitionStoreException in case of an invalid bean definition
	 */
	@Override
	public BeanDefinition getMergedBeanDefinition(String name) throws BeansException {
		// TODO: 首先格式化beanName
		String beanName = transformedBeanName(name);
		// Efficiently check whether bean definition exists in this factory.
		// TODO: 这里首先判断本容器里面有没有，本容器里面没有，则去parentBeanFactory里面找
		if (!containsBeanDefinition(beanName) && getParentBeanFactory() instanceof ConfigurableBeanFactory) {
			// TODO: 去parentBeanFactory里面找
			return ((ConfigurableBeanFactory) getParentBeanFactory()).getMergedBeanDefinition(beanName);
		}
		// Resolve merged bean definition locally.
		// TODO: ok, 本容器有，那就去本容器里面找
		return getMergedLocalBeanDefinition(beanName);
	}

	@Override
	public boolean isFactoryBean(String name) throws NoSuchBeanDefinitionException {
		String beanName = transformedBeanName(name);
		Object beanInstance = getSingleton(beanName, false);
		if (beanInstance != null) {
			return (beanInstance instanceof FactoryBean);
		}
		// No singleton instance found -> check bean definition.
		if (!containsBeanDefinition(beanName) && getParentBeanFactory() instanceof ConfigurableBeanFactory) {
			// No bean definition found in this factory -> delegate to parent.
			return ((ConfigurableBeanFactory) getParentBeanFactory()).isFactoryBean(name);
		}
		return isFactoryBean(beanName, getMergedLocalBeanDefinition(beanName));
	}

	@Override
	public boolean isActuallyInCreation(String beanName) {
		return (isSingletonCurrentlyInCreation(beanName) || isPrototypeCurrentlyInCreation(beanName));
	}

	/**
	 * Return whether the specified prototype bean is currently in creation
	 * (within the current thread).
	 * @param beanName the name of the bean
	 */
	protected boolean isPrototypeCurrentlyInCreation(String beanName) {
		Object curVal = this.prototypesCurrentlyInCreation.get();
		return (curVal != null &&
				(curVal.equals(beanName) || (curVal instanceof Set && ((Set<?>) curVal).contains(beanName))));
	}

	/**
	 * Callback before prototype creation.
	 * <p>The default implementation register the prototype as currently in creation.
	 * @param beanName the name of the prototype about to be created
	 * @see #isPrototypeCurrentlyInCreation
	 */
	@SuppressWarnings("unchecked")
	protected void beforePrototypeCreation(String beanName) {
		Object curVal = this.prototypesCurrentlyInCreation.get();
		if (curVal == null) {
			this.prototypesCurrentlyInCreation.set(beanName);
		}
		else if (curVal instanceof String) {
			Set<String> beanNameSet = new HashSet<>(2);
			beanNameSet.add((String) curVal);
			beanNameSet.add(beanName);
			this.prototypesCurrentlyInCreation.set(beanNameSet);
		}
		else {
			Set<String> beanNameSet = (Set<String>) curVal;
			beanNameSet.add(beanName);
		}
	}

	/**
	 * Callback after prototype creation.
	 * <p>The default implementation marks the prototype as not in creation anymore.
	 * @param beanName the name of the prototype that has been created
	 * @see #isPrototypeCurrentlyInCreation
	 */
	@SuppressWarnings("unchecked")
	protected void afterPrototypeCreation(String beanName) {
		Object curVal = this.prototypesCurrentlyInCreation.get();
		if (curVal instanceof String) {
			this.prototypesCurrentlyInCreation.remove();
		}
		else if (curVal instanceof Set) {
			Set<String> beanNameSet = (Set<String>) curVal;
			beanNameSet.remove(beanName);
			if (beanNameSet.isEmpty()) {
				this.prototypesCurrentlyInCreation.remove();
			}
		}
	}

	@Override
	public void destroyBean(String beanName, Object beanInstance) {
		destroyBean(beanName, beanInstance, getMergedLocalBeanDefinition(beanName));
	}

	/**
	 * Destroy the given bean instance (usually a prototype instance
	 * obtained from this factory) according to the given bean definition.
	 * @param beanName the name of the bean definition
	 * @param bean the bean instance to destroy
	 * @param mbd the merged bean definition
	 */
	protected void destroyBean(String beanName, Object bean, RootBeanDefinition mbd) {
		new DisposableBeanAdapter(bean, beanName, mbd, getBeanPostProcessors(), getAccessControlContext()).destroy();
	}

	@Override
	public void destroyScopedBean(String beanName) {
		RootBeanDefinition mbd = getMergedLocalBeanDefinition(beanName);
		if (mbd.isSingleton() || mbd.isPrototype()) {
			throw new IllegalArgumentException(
					"Bean name '" + beanName + "' does not correspond to an object in a mutable scope");
		}
		String scopeName = mbd.getScope();
		Scope scope = this.scopes.get(scopeName);
		if (scope == null) {
			throw new IllegalStateException("No Scope SPI registered for scope name '" + scopeName + "'");
		}
		Object bean = scope.remove(beanName);
		if (bean != null) {
			destroyBean(beanName, bean, mbd);
		}
	}


	//---------------------------------------------------------------------
	// Implementation methods
	//---------------------------------------------------------------------

	/**
	 * Return the bean name, stripping out the factory dereference prefix if necessary,
	 * and resolving aliases to canonical names.
	 * @param name the user-specified name
	 * @return the transformed bean name
	 */
	protected String transformedBeanName(String name) {
		return canonicalName(BeanFactoryUtils.transformedBeanName(name));
	}

	/**
	 * Determine the original bean name, resolving locally defined aliases to canonical names.
	 * @param name the user-specified name
	 * @return the original bean name
	 */
	protected String originalBeanName(String name) {
		String beanName = transformedBeanName(name);
		if (name.startsWith(FACTORY_BEAN_PREFIX)) {
			beanName = FACTORY_BEAN_PREFIX + beanName;
		}
		return beanName;
	}

	/**
	 * Initialize the given BeanWrapper with the custom editors registered
	 * with this factory. To be called for BeanWrappers that will create
	 * and populate bean instances.
	 * <p>The default implementation delegates to {@link #registerCustomEditors}.
	 * Can be overridden in subclasses.
	 * @param bw the BeanWrapper to initialize
	 */
	protected void initBeanWrapper(BeanWrapper bw) {
		bw.setConversionService(getConversionService());
		registerCustomEditors(bw);
	}

	/**
	 * Initialize the given PropertyEditorRegistry with the custom editors
	 * that have been registered with this BeanFactory.
	 * <p>To be called for BeanWrappers that will create and populate bean
	 * instances, and for SimpleTypeConverter used for constructor argument
	 * and factory method type conversion.
	 * @param registry the PropertyEditorRegistry to initialize
	 */
	protected void registerCustomEditors(PropertyEditorRegistry registry) {
		PropertyEditorRegistrySupport registrySupport =
				(registry instanceof PropertyEditorRegistrySupport ? (PropertyEditorRegistrySupport) registry : null);
		if (registrySupport != null) {
			registrySupport.useConfigValueEditors();
		}
		if (!this.propertyEditorRegistrars.isEmpty()) {
			for (PropertyEditorRegistrar registrar : this.propertyEditorRegistrars) {
				try {
					registrar.registerCustomEditors(registry);
				}
				catch (BeanCreationException ex) {
					Throwable rootCause = ex.getMostSpecificCause();
					if (rootCause instanceof BeanCurrentlyInCreationException) {
						BeanCreationException bce = (BeanCreationException) rootCause;
						String bceBeanName = bce.getBeanName();
						if (bceBeanName != null && isCurrentlyInCreation(bceBeanName)) {
							if (logger.isDebugEnabled()) {
								logger.debug("PropertyEditorRegistrar [" + registrar.getClass().getName() +
										"] failed because it tried to obtain currently created bean '" +
										ex.getBeanName() + "': " + ex.getMessage());
							}
							onSuppressedException(ex);
							continue;
						}
					}
					throw ex;
				}
			}
		}
		if (!this.customEditors.isEmpty()) {
			this.customEditors.forEach((requiredType, editorClass) ->
					registry.registerCustomEditor(requiredType, BeanUtils.instantiateClass(editorClass)));
		}
	}


	/**
	 * TODO: 在map缓存中把bean的定义拿出来，交给getMergedLocalBeanDefinition处理，最终转换成了RootBeanDefinition类型，在转换的过程中 如果beanDefinition的父类不为空，则把父类的属性也合并到RootBeanDefinition中
	 *		所以getMergedLocalBeanDefiniton 方法的作用就是获取缓存的beanDefinition对象合并其父类和本身的属性
	 * 	 注意 如果当前beanDefinition存在父BeanDefintion,会基于父beanDefinition生成一个RootBeanDefinition，然后再将调用overrideFrom子beanDefinition的相关属性复写进去
	 * Return a merged RootBeanDefinition, traversing the parent bean definition
	 * if the specified bean corresponds to a child bean definition.
	 * @param beanName the name of the bean to retrieve the merged definition for
	 * @return a (potentially merged) RootBeanDefinition for the given bean
	 * @throws NoSuchBeanDefinitionException if there is no bean with the given name
	 * @throws BeanDefinitionStoreException in case of an invalid bean definition
	 */
	protected RootBeanDefinition getMergedLocalBeanDefinition(String beanName) throws BeansException {
		// Quick check on the concurrent map first, with minimal locking.
		// TODO: 首先去check下缓存里面有没有，缓存里面有，则直接返回吧
		RootBeanDefinition mbd = this.mergedBeanDefinitions.get(beanName);
		if (mbd != null) {
			return mbd;
		}
		// TODO: 缓存里面没有，好的，那去找一下试试，首先把beanName对应的beanDefinition从beanDefinitionMap里面拿到，下面就是合并
		return getMergedBeanDefinition(beanName, getBeanDefinition(beanName));
	}

	/**
	 * Return a RootBeanDefinition for the given top-level bean, by merging with
	 * the parent if the given bean's definition is a child bean definition.
	 * @param beanName the name of the bean definition
	 * @param bd the original bean definition (Root/ChildBeanDefinition)
	 * @return a (potentially merged) RootBeanDefinition for the given bean
	 * @throws BeanDefinitionStoreException in case of an invalid bean definition
	 */
	protected RootBeanDefinition getMergedBeanDefinition(String beanName, BeanDefinition bd)
			throws BeanDefinitionStoreException {

		return getMergedBeanDefinition(beanName, bd, null);
	}

	/**
	 * TODO: 返回一个RootBeanDefinition, 会返回merge后的，，如果给的是一个child BeanDefinition 会返回和 parent进行merger后的
	 * Return a RootBeanDefinition for the given bean, by merging with the
	 * parent if the given bean's definition is a child bean definition.
	 * @param beanName the name of the bean definition
	 * @param bd the original bean definition (Root/ChildBeanDefinition)
	 * @param containingBd the containing bean definition in case of inner bean,
	 * or {@code null} in case of a top-level bean
	 * @return a (potentially merged) RootBeanDefinition for the given bean
	 * @throws BeanDefinitionStoreException in case of an invalid bean definition
	 */
	protected RootBeanDefinition getMergedBeanDefinition(
			String beanName, BeanDefinition bd, @Nullable BeanDefinition containingBd)
			throws BeanDefinitionStoreException {
		// TODO: 首先就是锁一下
		synchronized (this.mergedBeanDefinitions) {
			RootBeanDefinition mbd = null;

			// Check with full lock now in order to enforce the same merged instance.
			if (containingBd == null) {
				// TODO: 第一步，首要做的，从缓存里面找，根据beanName把rootBeanDefinition拿到
				mbd = this.mergedBeanDefinitions.get(beanName);
			}
			// TODO: 如果缓存里面没有，则进行创建合并
			if (mbd == null) {
				// TODO: 如果这个beanDefinition没有parentName
				if (bd.getParentName() == null) {
					// Use copy of given root bean definition.
					// TODO: 如果它本身就是一个RootBeanDefinition，那就把它克隆一份返回回去
					if (bd instanceof RootBeanDefinition) {
						mbd = ((RootBeanDefinition) bd).cloneBeanDefinition();
					}
					else {
						// TODO: 否则创建一个RootBeanDefinition 把原来的beanDefinition传进去 创建一个返回回去
						mbd = new RootBeanDefinition(bd);
					}
				}
				// TODO: 存在parentName,则需要进行merge
				else {
					// Child bean definition: needs to be merged with parent.
					BeanDefinition pbd;
					try {
						// TODO: 把parentBean的名称拿到
						String parentBeanName = transformedBeanName(bd.getParentName());
						// TODO: 如果两个beanName不相等，则接着merge parentBeanName
						if (!beanName.equals(parentBeanName)) {
							pbd = getMergedBeanDefinition(parentBeanName);
						}
						else {
							// TODO: 否则把它的父工厂拿到，然后从它的parentBeanFactory中找
							BeanFactory parent = getParentBeanFactory();
							if (parent instanceof ConfigurableBeanFactory) {
								// TODO: 接着merger
								pbd = ((ConfigurableBeanFactory) parent).getMergedBeanDefinition(parentBeanName);
							}
							else {
								// TODO: 最后就是找不到了，抛异常
								throw new NoSuchBeanDefinitionException(parentBeanName,
										"Parent name '" + parentBeanName + "' is equal to bean name '" + beanName +
										"': cannot be resolved without a ConfigurableBeanFactory parent");
							}
						}
					}
					catch (NoSuchBeanDefinitionException ex) {
						throw new BeanDefinitionStoreException(bd.getResourceDescription(), beanName,
								"Could not resolve parent bean definition '" + bd.getParentName() + "'", ex);
					}
					// Deep copy with overridden values.
					// TODO: 依据parentBeanDefinition，创建RootBeanDefinition
					mbd = new RootBeanDefinition(pbd);
					// TODO: 这里传进去的bd是 子 beanDefinition, 然后进行填充mbd
					mbd.overrideFrom(bd);
				}

				// Set default singleton scope, if not configured before.
				// TODO: 最后进行合并
				if (!StringUtils.hasLength(mbd.getScope())) {
					mbd.setScope(SCOPE_SINGLETON);
				}

				// A bean contained in a non-singleton bean cannot be a singleton itself.
				// Let's correct this on the fly here, since this might be the result of
				// parent-child merging for the outer bean, in which case the original inner bean
				// definition will not have inherited the merged outer bean's singleton status.
				if (containingBd != null && !containingBd.isSingleton() && mbd.isSingleton()) {
					mbd.setScope(containingBd.getScope());
				}

				// Cache the merged bean definition for the time being
				// (it might still get re-merged later on in order to pick up metadata changes)
				// TODO: 放到缓存里面缓存起来
				if (containingBd == null && isCacheBeanMetadata()) {
					this.mergedBeanDefinitions.put(beanName, mbd);
				}
			}

			return mbd;
		}
	}

	/**
	 * Check the given merged bean definition,
	 * potentially throwing validation exceptions.
	 * @param mbd the merged bean definition to check
	 * @param beanName the name of the bean
	 * @param args the arguments for bean creation, if any
	 * @throws BeanDefinitionStoreException in case of validation failure
	 */
	protected void checkMergedBeanDefinition(RootBeanDefinition mbd, String beanName, @Nullable Object[] args)
			throws BeanDefinitionStoreException {

		if (mbd.isAbstract()) {
			throw new BeanIsAbstractException(beanName);
		}
	}

	/**
	 * Remove the merged bean definition for the specified bean,
	 * recreating it on next access.
	 * @param beanName the bean name to clear the merged definition for
	 */
	protected void clearMergedBeanDefinition(String beanName) {
		this.mergedBeanDefinitions.remove(beanName);
	}

	/**
	 * Clear the merged bean definition cache, removing entries for beans
	 * which are not considered eligible for full metadata caching yet.
	 * <p>Typically triggered after changes to the original bean definitions,
	 * e.g. after applying a {@code BeanFactoryPostProcessor}. Note that metadata
	 * for beans which have already been created at this point will be kept around.
	 * @since 4.2
	 */
	public void clearMetadataCache() {
		this.mergedBeanDefinitions.keySet().removeIf(bean -> !isBeanEligibleForMetadataCaching(bean));
	}

	/**
	 * Resolve the bean class for the specified bean definition,
	 * resolving a bean class name into a Class reference (if necessary)
	 * and storing the resolved Class in the bean definition for further use.
	 * @param mbd the merged bean definition to determine the class for
	 * @param beanName the name of the bean (for error handling purposes)
	 * @param typesToMatch the types to match in case of internal type matching purposes
	 * (also signals that the returned {@code Class} will never be exposed to application code)
	 * @return the resolved bean class (or {@code null} if none)
	 * @throws CannotLoadBeanClassException if we failed to load the class
	 */
	@Nullable
	protected Class<?> resolveBeanClass(RootBeanDefinition mbd, String beanName, Class<?>... typesToMatch)
			throws CannotLoadBeanClassException {

		try {
			if (mbd.hasBeanClass()) {
				return mbd.getBeanClass();
			}
			if (System.getSecurityManager() != null) {
				return AccessController.doPrivileged((PrivilegedExceptionAction<Class<?>>)
						() -> doResolveBeanClass(mbd, typesToMatch), getAccessControlContext());
			}
			else {
				return doResolveBeanClass(mbd, typesToMatch);
			}
		}
		catch (PrivilegedActionException pae) {
			ClassNotFoundException ex = (ClassNotFoundException) pae.getException();
			throw new CannotLoadBeanClassException(mbd.getResourceDescription(), beanName, mbd.getBeanClassName(), ex);
		}
		catch (ClassNotFoundException ex) {
			throw new CannotLoadBeanClassException(mbd.getResourceDescription(), beanName, mbd.getBeanClassName(), ex);
		}
		catch (LinkageError err) {
			throw new CannotLoadBeanClassException(mbd.getResourceDescription(), beanName, mbd.getBeanClassName(), err);
		}
	}

	@Nullable
	private Class<?> doResolveBeanClass(RootBeanDefinition mbd, Class<?>... typesToMatch)
			throws ClassNotFoundException {

		ClassLoader beanClassLoader = getBeanClassLoader();
		ClassLoader dynamicLoader = beanClassLoader;
		boolean freshResolve = false;

		if (!ObjectUtils.isEmpty(typesToMatch)) {
			// When just doing type checks (i.e. not creating an actual instance yet),
			// use the specified temporary class loader (e.g. in a weaving scenario).
			ClassLoader tempClassLoader = getTempClassLoader();
			if (tempClassLoader != null) {
				dynamicLoader = tempClassLoader;
				freshResolve = true;
				if (tempClassLoader instanceof DecoratingClassLoader) {
					DecoratingClassLoader dcl = (DecoratingClassLoader) tempClassLoader;
					for (Class<?> typeToMatch : typesToMatch) {
						dcl.excludeClass(typeToMatch.getName());
					}
				}
			}
		}

		String className = mbd.getBeanClassName();
		if (className != null) {
			Object evaluated = evaluateBeanDefinitionString(className, mbd);
			if (!className.equals(evaluated)) {
				// A dynamically resolved expression, supported as of 4.2...
				if (evaluated instanceof Class) {
					return (Class<?>) evaluated;
				}
				else if (evaluated instanceof String) {
					className = (String) evaluated;
					freshResolve = true;
				}
				else {
					throw new IllegalStateException("Invalid class name expression result: " + evaluated);
				}
			}
			if (freshResolve) {
				// When resolving against a temporary class loader, exit early in order
				// to avoid storing the resolved Class in the bean definition.
				if (dynamicLoader != null) {
					try {
						return dynamicLoader.loadClass(className);
					}
					catch (ClassNotFoundException ex) {
						if (logger.isTraceEnabled()) {
							logger.trace("Could not load class [" + className + "] from " + dynamicLoader + ": " + ex);
						}
					}
				}
				return ClassUtils.forName(className, dynamicLoader);
			}
		}

		// Resolve regularly, caching the result in the BeanDefinition...
		return mbd.resolveBeanClass(beanClassLoader);
	}

	/**
	 * Evaluate the given String as contained in a bean definition,
	 * potentially resolving it as an expression.
	 * @param value the value to check
	 * @param beanDefinition the bean definition that the value comes from
	 * @return the resolved value
	 * @see #setBeanExpressionResolver
	 */
	@Nullable
	protected Object evaluateBeanDefinitionString(@Nullable String value, @Nullable BeanDefinition beanDefinition) {
		if (this.beanExpressionResolver == null) {
			return value;
		}

		Scope scope = null;
		if (beanDefinition != null) {
			String scopeName = beanDefinition.getScope();
			if (scopeName != null) {
				scope = getRegisteredScope(scopeName);
			}
		}
		return this.beanExpressionResolver.evaluate(value, new BeanExpressionContext(this, scope));
	}


	/**
	 * Predict the eventual bean type (of the processed bean instance) for the
	 * specified bean. Called by {@link #getType} and {@link #isTypeMatch}.
	 * Does not need to handle FactoryBeans specifically, since it is only
	 * supposed to operate on the raw bean type.
	 * <p>This implementation is simplistic in that it is not able to
	 * handle factory methods and InstantiationAwareBeanPostProcessors.
	 * It only predicts the bean type correctly for a standard bean.
	 * To be overridden in subclasses, applying more sophisticated type detection.
	 * @param beanName the name of the bean
	 * @param mbd the merged bean definition to determine the type for
	 * @param typesToMatch the types to match in case of internal type matching purposes
	 * (also signals that the returned {@code Class} will never be exposed to application code)
	 * @return the type of the bean, or {@code null} if not predictable
	 */
	@Nullable
	protected Class<?> predictBeanType(String beanName, RootBeanDefinition mbd, Class<?>... typesToMatch) {
		Class<?> targetType = mbd.getTargetType();
		if (targetType != null) {
			return targetType;
		}
		if (mbd.getFactoryMethodName() != null) {
			return null;
		}
		return resolveBeanClass(mbd, beanName, typesToMatch);
	}

	/**
	 * Check whether the given bean is defined as a {@link FactoryBean}.
	 * @param beanName the name of the bean
	 * @param mbd the corresponding bean definition
	 */
	protected boolean isFactoryBean(String beanName, RootBeanDefinition mbd) {
		Class<?> beanType = predictBeanType(beanName, mbd, FactoryBean.class);
		return (beanType != null && FactoryBean.class.isAssignableFrom(beanType));
	}

	/**
	 * Determine the bean type for the given FactoryBean definition, as far as possible.
	 * Only called if there is no singleton instance registered for the target bean already.
	 * <p>The default implementation creates the FactoryBean via {@code getBean}
	 * to call its {@code getObjectType} method. Subclasses are encouraged to optimize
	 * this, typically by just instantiating the FactoryBean but not populating it yet,
	 * trying whether its {@code getObjectType} method already returns a type.
	 * If no type found, a full FactoryBean creation as performed by this implementation
	 * should be used as fallback.
	 * @param beanName the name of the bean
	 * @param mbd the merged bean definition for the bean
	 * @return the type for the bean if determinable, or {@code null} otherwise
	 * @see org.springframework.beans.factory.FactoryBean#getObjectType()
	 * @see #getBean(String)
	 */
	@Nullable
	protected Class<?> getTypeForFactoryBean(String beanName, RootBeanDefinition mbd) {
		if (!mbd.isSingleton()) {
			return null;
		}
		try {
			FactoryBean<?> factoryBean = doGetBean(FACTORY_BEAN_PREFIX + beanName, FactoryBean.class, null, true);
			return getTypeForFactoryBean(factoryBean);
		}
		catch (BeanCreationException ex) {
			if (ex.contains(BeanCurrentlyInCreationException.class)) {
				if (logger.isTraceEnabled()) {
					logger.trace("Bean currently in creation on FactoryBean type check: " + ex);
				}
			}
			else if (mbd.isLazyInit()) {
				if (logger.isTraceEnabled()) {
					logger.trace("Bean creation exception on lazy FactoryBean type check: " + ex);
				}
			}
			else {
				if (logger.isDebugEnabled()) {
					logger.debug("Bean creation exception on non-lazy FactoryBean type check: " + ex);
				}
			}
			onSuppressedException(ex);
			return null;
		}
	}

	/**
	 * Mark the specified bean as already created (or about to be created).
	 * <p>This allows the bean factory to optimize its caching for repeated
	 * creation of the specified bean.
	 * @param beanName the name of the bean
	 */
	protected void markBeanAsCreated(String beanName) {
		if (!this.alreadyCreated.contains(beanName)) {
			synchronized (this.mergedBeanDefinitions) {
				if (!this.alreadyCreated.contains(beanName)) {
					// Let the bean definition get re-merged now that we're actually creating
					// the bean... just in case some of its metadata changed in the meantime.
					clearMergedBeanDefinition(beanName);
					this.alreadyCreated.add(beanName);
				}
			}
		}
	}

	/**
	 * Perform appropriate cleanup of cached metadata after bean creation failed.
	 * @param beanName the name of the bean
	 */
	protected void cleanupAfterBeanCreationFailure(String beanName) {
		synchronized (this.mergedBeanDefinitions) {
			this.alreadyCreated.remove(beanName);
		}
	}

	/**
	 * Determine whether the specified bean is eligible for having
	 * its bean definition metadata cached.
	 * @param beanName the name of the bean
	 * @return {@code true} if the bean's metadata may be cached
	 * at this point already
	 */
	protected boolean isBeanEligibleForMetadataCaching(String beanName) {
		return this.alreadyCreated.contains(beanName);
	}

	/**
	 * Remove the singleton instance (if any) for the given bean name,
	 * but only if it hasn't been used for other purposes than type checking.
	 * @param beanName the name of the bean
	 * @return {@code true} if actually removed, {@code false} otherwise
	 */
	protected boolean removeSingletonIfCreatedForTypeCheckOnly(String beanName) {
		if (!this.alreadyCreated.contains(beanName)) {
			removeSingleton(beanName);
			return true;
		}
		else {
			return false;
		}
	}

	/**
	 * Check whether this factory's bean creation phase already started,
	 * i.e. whether any bean has been marked as created in the meantime.
	 * @since 4.2.2
	 * @see #markBeanAsCreated
	 */
	protected boolean hasBeanCreationStarted() {
		return !this.alreadyCreated.isEmpty();
	}

	/**
	 * Get the object for the given bean instance, either the bean
	 * instance itself or its created object in case of a FactoryBean.
	 * @param beanInstance the shared bean instance
<<<<<<< HEAD
	 * @param name name that may include factory dereference prefix TODO: name 是可能包含 & 符号的
	 * @param beanName the canonical bean name TODO: 这里的beanName是去掉 & 之后的name
=======
	 * @param name the name that may include factory dereference prefix
	 * @param beanName the canonical bean name
>>>>>>> dafd904b
	 * @param mbd the merged bean definition
	 * @return the object to expose for the bean
	 */
	protected Object getObjectForBeanInstance(
			Object beanInstance, String name, String beanName, @Nullable RootBeanDefinition mbd) {

		// Don't let calling code try to dereference the factory if the bean isn't a factory.
		// TODO: 判断是否是 & 开头的，如果name以&打头，那么beanInstance类型必须是FactoryBean类型的，否则会报错
		if (BeanFactoryUtils.isFactoryDereference(name)) {
			// TODO: 如果 beanInstance是个nullBean，那就直接返回吧
			if (beanInstance instanceof NullBean) {
				return beanInstance;
			}
			// TODO: 这里的beanInstance必须是FactoryBean类型的，否则抛错异常
			if (!(beanInstance instanceof FactoryBean)) {
				throw new BeanIsNotAFactoryException(beanName, beanInstance.getClass());
			}
		}

		// Now we have the bean instance, which may be a normal bean or a FactoryBean.
		// If it's a FactoryBean, we use it to create a bean instance, unless the
		// caller actually wants a reference to the factory.
		// TODO: 如果beanInstance不是FactoryBean类型的，或者 name 是以 & 打头的，那么就直接把当前beanInstance返回吧
		// TODO: 这里说明一下，从上面可以看出，如果你的name是 & 开头的，那么beanInstance必须要是FactoryBean类型的，否则抛出异常.
		// TODO: 上面的判断是 如果你是 &开头的name，那么你beanInstance必须是FactoryBean类型的，否则抛出异常
		// TODO: 这里的意思简单来说就是，如果你的beanInstance类型是FactoryBean类型，然后name以&打头了，那么就返回当前factoryBean实例吧
		// TODO: 由于 || 短路的特性，这样使用有种 if 双层条件判断的感觉
		if (!(beanInstance instanceof FactoryBean) || BeanFactoryUtils.isFactoryDereference(name)) {
			return beanInstance;
		}

		Object object = null;
		if (mbd == null) {
			// TODO: 先尝试从缓存里面取试试
			object = getCachedObjectForFactoryBean(beanName);
		}
		// TODO: 如果缓存里面没取到
		if (object == null) {
			// Return bean instance from factory.
			// TODO: 将beanInstance进行强转，然后使用factoryBean进行获取bean
			FactoryBean<?> factory = (FactoryBean<?>) beanInstance;
			// Caches object obtained from FactoryBean if it is a singleton.
			if (mbd == null && containsBeanDefinition(beanName)) {
				// TODO: 如果beanDefinition为null, 那就尝试去获取
				mbd = getMergedLocalBeanDefinition(beanName);
			}
			// TODO: 判断是否是合成类，如果是合成类 就不应用PostProcess
			boolean synthetic = (mbd != null && mbd.isSynthetic());
			// TODO: 去真正的从factoryBean中拿取对象
			object = getObjectFromFactoryBean(factory, beanName, !synthetic);
		}
		// TODO: 把拿到的对象返回回去
		return object;
	}

	/**
	 * Determine whether the given bean name is already in use within this factory,
	 * i.e. whether there is a local bean or alias registered under this name or
	 * an inner bean created with this name.
	 * @param beanName the name to check
	 */
	public boolean isBeanNameInUse(String beanName) {
		return isAlias(beanName) || containsLocalBean(beanName) || hasDependentBean(beanName);
	}

	/**
	 * Determine whether the given bean requires destruction on shutdown.
	 * <p>The default implementation checks the DisposableBean interface as well as
	 * a specified destroy method and registered DestructionAwareBeanPostProcessors.
	 * @param bean the bean instance to check
	 * @param mbd the corresponding bean definition
	 * @see org.springframework.beans.factory.DisposableBean
	 * @see AbstractBeanDefinition#getDestroyMethodName()
	 * @see org.springframework.beans.factory.config.DestructionAwareBeanPostProcessor
	 */
	protected boolean requiresDestruction(Object bean, RootBeanDefinition mbd) {
		// TODO: 是否需要进行销毁
		return (bean.getClass() != NullBean.class &&
				// TODO: 当前bean不是NullBean, 并且如果有destroy方法，就需要销毁  或者，有DestructionAwareBeanPostProcessors并且存在注解标注的destroy，才会去返回true
				(DisposableBeanAdapter.hasDestroyMethod(bean, mbd) || (hasDestructionAwareBeanPostProcessors() &&
						DisposableBeanAdapter.hasApplicableProcessors(bean, getBeanPostProcessors()))));
	}

	/**
	 * Add the given bean to the list of disposable beans in this factory,
	 * registering its DisposableBean interface and/or the given destroy method
	 * to be called on factory shutdown (if applicable). Only applies to singletons.
	 * @param beanName the name of the bean
	 * @param bean the bean instance
	 * @param mbd the bean definition for the bean
	 * @see RootBeanDefinition#isSingleton
	 * @see RootBeanDefinition#getDependsOn
	 * @see #registerDisposableBean
	 * @see #registerDependentBean
	 */
	protected void registerDisposableBeanIfNecessary(String beanName, Object bean, RootBeanDefinition mbd) {
		AccessControlContext acc = (System.getSecurityManager() != null ? getAccessControlContext() : null);
		// TODO: 如果当前bean不是多例的，并且 需要进行销毁
		if (!mbd.isPrototype() && requiresDestruction(bean, mbd)) {
			// TODO: 如果这个bean是单例的，就注册一个DisposableBean
			if (mbd.isSingleton()) {
				// Register a DisposableBean implementation that performs all destruction
				// work for the given bean: DestructionAwareBeanPostProcessors,
				// DisposableBean interface, custom destroy method.
				// TODO: 这里直接注册了一个适配器类，把beanPostProcessors全传进去了
				// TODO: 其实就是把这个bean包成了一个DisposableBeanAdapter这个类，适配器模式
				registerDisposableBean(beanName,
						new DisposableBeanAdapter(bean, beanName, mbd, getBeanPostProcessors(), acc));
			}
			else {
				// A bean with a custom scope...
				Scope scope = this.scopes.get(mbd.getScope());
				if (scope == null) {
					throw new IllegalStateException("No Scope registered for scope name '" + mbd.getScope() + "'");
				}
				scope.registerDestructionCallback(beanName,
						new DisposableBeanAdapter(bean, beanName, mbd, getBeanPostProcessors(), acc));
			}
		}
	}


	//---------------------------------------------------------------------
	// Abstract methods to be implemented by subclasses
	//---------------------------------------------------------------------

	/**
	 * Check if this bean factory contains a bean definition with the given name.
	 * Does not consider any hierarchy this factory may participate in.
	 * Invoked by {@code containsBean} when no cached singleton instance is found.
	 * <p>Depending on the nature of the concrete bean factory implementation,
	 * this operation might be expensive (for example, because of directory lookups
	 * in external registries). However, for listable bean factories, this usually
	 * just amounts to a local hash lookup: The operation is therefore part of the
	 * public interface there. The same implementation can serve for both this
	 * template method and the public interface method in that case.
	 * @param beanName the name of the bean to look for
	 * @return if this bean factory contains a bean definition with the given name
	 * @see #containsBean
	 * @see org.springframework.beans.factory.ListableBeanFactory#containsBeanDefinition
	 */
	protected abstract boolean containsBeanDefinition(String beanName);

	/**
	 * Return the bean definition for the given bean name.
	 * Subclasses should normally implement caching, as this method is invoked
	 * by this class every time bean definition metadata is needed.
	 * <p>Depending on the nature of the concrete bean factory implementation,
	 * this operation might be expensive (for example, because of directory lookups
	 * in external registries). However, for listable bean factories, this usually
	 * just amounts to a local hash lookup: The operation is therefore part of the
	 * public interface there. The same implementation can serve for both this
	 * template method and the public interface method in that case.
	 * @param beanName the name of the bean to find a definition for
	 * @return the BeanDefinition for this prototype name (never {@code null})
	 * @throws org.springframework.beans.factory.NoSuchBeanDefinitionException
	 * if the bean definition cannot be resolved
	 * @throws BeansException in case of errors
	 * @see RootBeanDefinition
	 * @see ChildBeanDefinition
	 * @see org.springframework.beans.factory.config.ConfigurableListableBeanFactory#getBeanDefinition
	 */
	protected abstract BeanDefinition getBeanDefinition(String beanName) throws BeansException;

	/**
	 * Create a bean instance for the given merged bean definition (and arguments).
	 * The bean definition will already have been merged with the parent definition
	 * in case of a child definition.
	 * <p>All bean retrieval methods delegate to this method for actual bean creation.
	 * @param beanName the name of the bean
	 * @param mbd the merged bean definition for the bean
	 * @param args explicit arguments to use for constructor or factory method invocation
	 * @return a new instance of the bean
	 * @throws BeanCreationException if the bean could not be created
	 */
	protected abstract Object createBean(String beanName, RootBeanDefinition mbd, @Nullable Object[] args)
			throws BeanCreationException;

}<|MERGE_RESOLUTION|>--- conflicted
+++ resolved
@@ -236,18 +236,10 @@
 	 * @throws BeansException if the bean could not be created
 	 */
 	@SuppressWarnings("unchecked")
-<<<<<<< HEAD
-	protected <T> T doGetBean(final String name, @Nullable final Class<T> requiredType,
+	protected <T> T doGetBean(String name, @Nullable  Class<T> requiredType,
 			@Nullable final Object[] args, boolean typeCheckOnly) throws BeansException {
 		// TODO: 1.如果是FactoryBean, 会去掉bean开头的 & 符号，2.能存在传入别名且别名存在多重映射的情况，这里会返回最终的名字
 		final String beanName = transformedBeanName(name);
-=======
-	protected <T> T doGetBean(
-			String name, @Nullable Class<T> requiredType, @Nullable Object[] args, boolean typeCheckOnly)
-			throws BeansException {
-
-		String beanName = transformedBeanName(name);
->>>>>>> dafd904b
 		Object bean;
 
 		// Eagerly check singleton cache for manually registered singletons.
@@ -305,13 +297,9 @@
 			}
 
 			try {
-<<<<<<< HEAD
 				// TODO: 根据名字获取合并过的对应的RootBeanDefinition
-				final RootBeanDefinition mbd = getMergedLocalBeanDefinition(beanName);
 				// TODO: 检查mbd是否为抽象的活mbd为单例，但存在args的情况，args只有初始化原型对象才允许存在
-=======
 				RootBeanDefinition mbd = getMergedLocalBeanDefinition(beanName);
->>>>>>> dafd904b
 				checkMergedBeanDefinition(mbd, beanName, args);
 
 				// Guarantee initialization of beans that the current bean depends on.
@@ -1724,13 +1712,8 @@
 	 * Get the object for the given bean instance, either the bean
 	 * instance itself or its created object in case of a FactoryBean.
 	 * @param beanInstance the shared bean instance
-<<<<<<< HEAD
 	 * @param name name that may include factory dereference prefix TODO: name 是可能包含 & 符号的
 	 * @param beanName the canonical bean name TODO: 这里的beanName是去掉 & 之后的name
-=======
-	 * @param name the name that may include factory dereference prefix
-	 * @param beanName the canonical bean name
->>>>>>> dafd904b
 	 * @param mbd the merged bean definition
 	 * @return the object to expose for the bean
 	 */
