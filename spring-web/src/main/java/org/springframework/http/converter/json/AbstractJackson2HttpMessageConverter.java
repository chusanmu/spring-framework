/*
 * Copyright 2002-2020 the original author or authors.
 *
 * Licensed under the Apache License, Version 2.0 (the "License");
 * you may not use this file except in compliance with the License.
 * You may obtain a copy of the License at
 *
 *      https://www.apache.org/licenses/LICENSE-2.0
 *
 * Unless required by applicable law or agreed to in writing, software
 * distributed under the License is distributed on an "AS IS" BASIS,
 * WITHOUT WARRANTIES OR CONDITIONS OF ANY KIND, either express or implied.
 * See the License for the specific language governing permissions and
 * limitations under the License.
 */

package org.springframework.http.converter.json;

import java.io.IOException;
import java.io.InputStreamReader;
import java.io.Reader;
import java.lang.reflect.Type;
import java.nio.charset.Charset;
import java.nio.charset.StandardCharsets;
import java.util.Arrays;
import java.util.Collections;
import java.util.HashMap;
import java.util.Map;
import java.util.concurrent.atomic.AtomicReference;

import com.fasterxml.jackson.core.JsonEncoding;
import com.fasterxml.jackson.core.JsonGenerator;
import com.fasterxml.jackson.core.JsonProcessingException;
import com.fasterxml.jackson.core.PrettyPrinter;
import com.fasterxml.jackson.core.util.DefaultIndenter;
import com.fasterxml.jackson.core.util.DefaultPrettyPrinter;
import com.fasterxml.jackson.databind.JavaType;
import com.fasterxml.jackson.databind.JsonMappingException;
import com.fasterxml.jackson.databind.ObjectMapper;
import com.fasterxml.jackson.databind.ObjectReader;
import com.fasterxml.jackson.databind.ObjectWriter;
import com.fasterxml.jackson.databind.SerializationConfig;
import com.fasterxml.jackson.databind.SerializationFeature;
import com.fasterxml.jackson.databind.exc.InvalidDefinitionException;
import com.fasterxml.jackson.databind.ser.FilterProvider;

import org.springframework.core.GenericTypeResolver;
import org.springframework.http.HttpInputMessage;
import org.springframework.http.HttpOutputMessage;
import org.springframework.http.MediaType;
import org.springframework.http.converter.AbstractGenericHttpMessageConverter;
import org.springframework.http.converter.HttpMessageConversionException;
import org.springframework.http.converter.HttpMessageConverter;
import org.springframework.http.converter.HttpMessageNotReadableException;
import org.springframework.http.converter.HttpMessageNotWritableException;
import org.springframework.lang.Nullable;
import org.springframework.util.Assert;
import org.springframework.util.TypeUtils;

/**
 * TODO: 1.它使用的JSON库确定了是Jackson ,也就是说确定使用ObjectMapper以及其他jackson api来完成操作
 * 		2.但它并没有规定只处理JSON格式的消息体
 * Abstract base class for Jackson based and content type independent
 * {@link HttpMessageConverter} implementations.
 *
 * <p>Compatible with Jackson 2.9 and higher, as of Spring 5.0.
 *
 * @author Arjen Poutsma
 * @author Keith Donald
 * @author Rossen Stoyanchev
 * @author Juergen Hoeller
 * @author Sebastien Deleuze
 * @since 4.1
 * @see MappingJackson2HttpMessageConverter
 */
public abstract class AbstractJackson2HttpMessageConverter extends AbstractGenericHttpMessageConverter<Object> {

	private static final Map<String, JsonEncoding> ENCODINGS;

	static {
		ENCODINGS = new HashMap<>(JsonEncoding.values().length + 1);
		for (JsonEncoding encoding : JsonEncoding.values()) {
			ENCODINGS.put(encoding.getJavaName(), encoding);
		}
		ENCODINGS.put("US-ASCII", JsonEncoding.UTF8);
	}


	/**
	 * The default charset used by the converter.
	 */
	public static final Charset DEFAULT_CHARSET = StandardCharsets.UTF_8;

	/**
	 * objectMapper上没有@Nullable，表示是必传的
	 */
	protected ObjectMapper objectMapper;

	/**
	 * 是否使用格式化输出，默认是紧凑输出，不格式化的
	 */
	@Nullable
	private Boolean prettyPrint;

	@Nullable
	private PrettyPrinter ssePrettyPrinter;

	/**
	 * 构造器，默认使用DefaultPrettyPrinter()来用于输出
	 * 默认处理所有的content-type, 当然子类可以自己指定它能够处理的媒体类型
	 * @param objectMapper
	 */
	protected AbstractJackson2HttpMessageConverter(ObjectMapper objectMapper) {
		this.objectMapper = objectMapper;
		setDefaultCharset(DEFAULT_CHARSET);
		DefaultPrettyPrinter prettyPrinter = new DefaultPrettyPrinter();
		prettyPrinter.indentObjectsWith(new DefaultIndenter("  ", "\ndata:"));
		this.ssePrettyPrinter = prettyPrinter;
	}

	protected AbstractJackson2HttpMessageConverter(ObjectMapper objectMapper, MediaType supportedMediaType) {
		this(objectMapper);
		setSupportedMediaTypes(Collections.singletonList(supportedMediaType));
	}

	protected AbstractJackson2HttpMessageConverter(ObjectMapper objectMapper, MediaType... supportedMediaTypes) {
		this(objectMapper);
		setSupportedMediaTypes(Arrays.asList(supportedMediaTypes));
	}


	/**
	 * Set the {@code ObjectMapper} for this view.
	 * If not set, a default {@link ObjectMapper#ObjectMapper() ObjectMapper} is used.
	 * <p>Setting a custom-configured {@code ObjectMapper} is one way to take further
	 * control of the JSON serialization process. For example, an extended
	 * {@link com.fasterxml.jackson.databind.ser.SerializerFactory}
	 * can be configured that provides custom serializers for specific types.
	 * The other option for refining the serialization process is to use Jackson's
	 * provided annotations on the types to be serialized, in which case a
	 * custom-configured ObjectMapper is unnecessary.
	 */
	public void setObjectMapper(ObjectMapper objectMapper) {
		Assert.notNull(objectMapper, "ObjectMapper must not be null");
		this.objectMapper = objectMapper;
		configurePrettyPrint();
	}

	/**
	 * Return the underlying {@code ObjectMapper} for this view.
	 */
	public ObjectMapper getObjectMapper() {
		return this.objectMapper;
	}

	/**
	 * Whether to use the {@link DefaultPrettyPrinter} when writing JSON.
	 * This is a shortcut for setting up an {@code ObjectMapper} as follows:
	 * <pre class="code">
	 * ObjectMapper mapper = new ObjectMapper();
	 * mapper.configure(SerializationFeature.INDENT_OUTPUT, true);
	 * converter.setObjectMapper(mapper);
	 * </pre>
	 */
	public void setPrettyPrint(boolean prettyPrint) {
		this.prettyPrint = prettyPrint;
		configurePrettyPrint();
	}

	private void configurePrettyPrint() {
		if (this.prettyPrint != null) {
			this.objectMapper.configure(SerializationFeature.INDENT_OUTPUT, this.prettyPrint);
		}
	}


	@Override
	public boolean canRead(Class<?> clazz, @Nullable MediaType mediaType) {
		return canRead(clazz, null, mediaType);
	}

	@Override
	public boolean canRead(Type type, @Nullable Class<?> contextClass, @Nullable MediaType mediaType) {
		if (!canRead(mediaType)) {
			return false;
		}
		JavaType javaType = getJavaType(type, contextClass);
		AtomicReference<Throwable> causeRef = new AtomicReference<>();
		if (this.objectMapper.canDeserialize(javaType, causeRef)) {
			return true;
		}
		logWarningIfNecessary(javaType, causeRef.get());
		return false;
	}

	@Override
<<<<<<< HEAD
	protected boolean canRead(@Nullable MediaType mediaType) {
		if (!super.canRead(mediaType)) {
			return false;
		}
		return checkEncoding(mediaType);
	}

	/**
	 * TODO: canWrite() 原自父类方法，也就是通过MediaType去匹配
	 * @param clazz
	 * @param mediaType
	 * @return
	 */
	@Override
=======
>>>>>>> dafd904b
	public boolean canWrite(Class<?> clazz, @Nullable MediaType mediaType) {
		if (!canWrite(mediaType)) {
			return false;
		}
		if (mediaType != null && mediaType.getCharset() != null) {
			Charset charset = mediaType.getCharset();
			if (!ENCODINGS.containsKey(charset.name())) {
				return false;
			}
		}
		AtomicReference<Throwable> causeRef = new AtomicReference<>();
		// TODO: ObjectMapper能够序列化，顺便给处理掉
		if (this.objectMapper.canSerialize(clazz, causeRef)) {
			return true;
		}
		logWarningIfNecessary(clazz, causeRef.get());
		return false;
	}

	/**
	 * Determine whether to log the given exception coming from a
	 * {@link ObjectMapper#canDeserialize} / {@link ObjectMapper#canSerialize} check.
	 * @param type the class that Jackson tested for (de-)serializability
	 * @param cause the Jackson-thrown exception to evaluate
	 * (typically a {@link JsonMappingException})
	 * @since 4.3
	 */
	protected void logWarningIfNecessary(Type type, @Nullable Throwable cause) {
		if (cause == null) {
			return;
		}

		// Do not log warning for serializer not found (note: different message wording on Jackson 2.9)
		boolean debugLevel = (cause instanceof JsonMappingException && cause.getMessage().startsWith("Cannot find"));

		if (debugLevel ? logger.isDebugEnabled() : logger.isWarnEnabled()) {
			String msg = "Failed to evaluate Jackson " + (type instanceof JavaType ? "de" : "") +
					"serialization for type [" + type + "]";
			if (debugLevel) {
				logger.debug(msg, cause);
			}
			else if (logger.isDebugEnabled()) {
				logger.warn(msg, cause);
			}
			else {
				logger.warn(msg + ": " + cause);
			}
		}
	}

	@Override
	public Object read(Type type, @Nullable Class<?> contextClass, HttpInputMessage inputMessage)
			throws IOException, HttpMessageNotReadableException {

		JavaType javaType = getJavaType(type, contextClass);
		return readJavaType(javaType, inputMessage);
	}

	@Override
	protected Object readInternal(Class<?> clazz, HttpInputMessage inputMessage)
			throws IOException, HttpMessageNotReadableException {

		JavaType javaType = getJavaType(clazz, null);
		return readJavaType(javaType, inputMessage);
	}

	private Object readJavaType(JavaType javaType, HttpInputMessage inputMessage) throws IOException {
		MediaType contentType = inputMessage.getHeaders().getContentType();
		Charset charset = getCharset(contentType);

		boolean isUnicode = ENCODINGS.containsKey(charset.name());
		try {
			// TODO: @JsonView 和 @JsonFilter等注解功能
			if (inputMessage instanceof MappingJacksonInputMessage) {
				Class<?> deserializationView = ((MappingJacksonInputMessage) inputMessage).getDeserializationView();
				if (deserializationView != null) {
					ObjectReader objectReader = this.objectMapper.readerWithView(deserializationView).forType(javaType);
					if (isUnicode) {
						return objectReader.readValue(inputMessage.getBody());
					}
					else {
						Reader reader = new InputStreamReader(inputMessage.getBody(), charset);
						return objectReader.readValue(reader);
					}
				}
			}
<<<<<<< HEAD
			// TODO: 直接利用objectMapper高层api进行读
			return this.objectMapper.readValue(inputMessage.getBody(), javaType);
=======
			if (isUnicode) {
				return this.objectMapper.readValue(inputMessage.getBody(), javaType);
			}
			else {
				Reader reader = new InputStreamReader(inputMessage.getBody(), charset);
				return this.objectMapper.readValue(reader, javaType);
			}
>>>>>>> dafd904b
		}
		catch (InvalidDefinitionException ex) {
			throw new HttpMessageConversionException("Type definition error: " + ex.getType(), ex);
		}
		catch (JsonProcessingException ex) {
			throw new HttpMessageNotReadableException("JSON parse error: " + ex.getOriginalMessage(), ex, inputMessage);
		}
	}

	/**
	 * Determine the charset to use for JSON input.
	 * <p>By default this is either the charset from the input {@code MediaType}
	 * or otherwise falling back on {@code UTF-8}. Can be overridden in subclasses.
	 * @param contentType the content type of the HTTP input message
	 * @return the charset to use
	 * @since 5.1.18
	 */
	protected Charset getCharset(@Nullable MediaType contentType) {
		if (contentType != null && contentType.getCharset() != null) {
			return contentType.getCharset();
		}
		else {
			return StandardCharsets.UTF_8;
		}
	}

	@Override
	protected void writeInternal(Object object, @Nullable Type type, HttpOutputMessage outputMessage)
			throws IOException, HttpMessageNotWritableException {

		MediaType contentType = outputMessage.getHeaders().getContentType();
		JsonEncoding encoding = getJsonEncoding(contentType);
		// TODO: 通过objectMapper 拿到流式底层API JsonGenerator
		JsonGenerator generator = this.objectMapper.getFactory().createGenerator(outputMessage.getBody(), encoding);
		try {
			writePrefix(generator, object);

			Object value = object;
			Class<?> serializationView = null;
			FilterProvider filters = null;
			JavaType javaType = null;
			// TODO: 支持@JsonValue注解，此处给value重新赋值，并不是原值
			if (object instanceof MappingJacksonValue) {
				MappingJacksonValue container = (MappingJacksonValue) object;
				value = container.getValue();
				serializationView = container.getSerializationView();
				filters = container.getFilters();
			}
			// TODO: 根据type拿到javaType类型
			if (type != null && TypeUtils.isAssignable(type, value.getClass())) {
				javaType = getJavaType(type, null);
			}

			// TODO: 支持jsonView
			ObjectWriter objectWriter = (serializationView != null ?
					this.objectMapper.writerWithView(serializationView) : this.objectMapper.writer());
			// TODO: 支持@JsonFilter
			if (filters != null) {
				objectWriter = objectWriter.with(filters);
			}
			if (javaType != null && javaType.isContainerType()) {
				objectWriter = objectWriter.forType(javaType);
			}
			// TODO: 支持格式化输出
			SerializationConfig config = objectWriter.getConfig();
			if (contentType != null && contentType.isCompatibleWith(MediaType.TEXT_EVENT_STREAM) &&
					config.isEnabled(SerializationFeature.INDENT_OUTPUT)) {
				objectWriter = objectWriter.with(this.ssePrettyPrinter);
			}
			// TODO: 最终的写
			objectWriter.writeValue(generator, value);

			writeSuffix(generator, object);
			generator.flush();
		}
		catch (InvalidDefinitionException ex) {
			throw new HttpMessageConversionException("Type definition error: " + ex.getType(), ex);
		}
		catch (JsonProcessingException ex) {
			throw new HttpMessageNotWritableException("Could not write JSON: " + ex.getOriginalMessage(), ex);
		}
	}

	/**
	 * Write a prefix before the main content.
	 * @param generator the generator to use for writing content.
	 * @param object the object to write to the output message.
	 */
	protected void writePrefix(JsonGenerator generator, Object object) throws IOException {
	}

	/**
	 * Write a suffix after the main content.
	 * @param generator the generator to use for writing content.
	 * @param object the object to write to the output message.
	 */
	protected void writeSuffix(JsonGenerator generator, Object object) throws IOException {
	}

	/**
	 * Return the Jackson {@link JavaType} for the specified type and context class.
	 * @param type the generic type to return the Jackson JavaType for
	 * @param contextClass a context class for the target type, for example a class
	 * in which the target type appears in a method signature (can be {@code null})
	 * @return the Jackson JavaType
	 */
	protected JavaType getJavaType(Type type, @Nullable Class<?> contextClass) {
		return this.objectMapper.constructType(GenericTypeResolver.resolveType(type, contextClass));
	}

	/**
	 * Determine the JSON encoding to use for the given content type.
	 * @param contentType the media type as requested by the caller
	 * @return the JSON encoding to use (never {@code null})
	 */
	protected JsonEncoding getJsonEncoding(@Nullable MediaType contentType) {
		if (contentType != null && contentType.getCharset() != null) {
			Charset charset = contentType.getCharset();
			JsonEncoding encoding = ENCODINGS.get(charset.name());
			if (encoding != null) {
				return encoding;
			}
		}
		return JsonEncoding.UTF8;
	}

	@Override
	@Nullable
	protected MediaType getDefaultContentType(Object object) throws IOException {
		if (object instanceof MappingJacksonValue) {
			object = ((MappingJacksonValue) object).getValue();
		}
		return super.getDefaultContentType(object);
	}

	@Override
	protected Long getContentLength(Object object, @Nullable MediaType contentType) throws IOException {
		if (object instanceof MappingJacksonValue) {
			object = ((MappingJacksonValue) object).getValue();
		}
		return super.getContentLength(object, contentType);
	}

}<|MERGE_RESOLUTION|>--- conflicted
+++ resolved
@@ -193,15 +193,6 @@
 		return false;
 	}
 
-	@Override
-<<<<<<< HEAD
-	protected boolean canRead(@Nullable MediaType mediaType) {
-		if (!super.canRead(mediaType)) {
-			return false;
-		}
-		return checkEncoding(mediaType);
-	}
-
 	/**
 	 * TODO: canWrite() 原自父类方法，也就是通过MediaType去匹配
 	 * @param clazz
@@ -209,8 +200,6 @@
 	 * @return
 	 */
 	@Override
-=======
->>>>>>> dafd904b
 	public boolean canWrite(Class<?> clazz, @Nullable MediaType mediaType) {
 		if (!canWrite(mediaType)) {
 			return false;
@@ -283,7 +272,6 @@
 
 		boolean isUnicode = ENCODINGS.containsKey(charset.name());
 		try {
-			// TODO: @JsonView 和 @JsonFilter等注解功能
 			if (inputMessage instanceof MappingJacksonInputMessage) {
 				Class<?> deserializationView = ((MappingJacksonInputMessage) inputMessage).getDeserializationView();
 				if (deserializationView != null) {
@@ -297,10 +285,6 @@
 					}
 				}
 			}
-<<<<<<< HEAD
-			// TODO: 直接利用objectMapper高层api进行读
-			return this.objectMapper.readValue(inputMessage.getBody(), javaType);
-=======
 			if (isUnicode) {
 				return this.objectMapper.readValue(inputMessage.getBody(), javaType);
 			}
@@ -308,7 +292,6 @@
 				Reader reader = new InputStreamReader(inputMessage.getBody(), charset);
 				return this.objectMapper.readValue(reader, javaType);
 			}
->>>>>>> dafd904b
 		}
 		catch (InvalidDefinitionException ex) {
 			throw new HttpMessageConversionException("Type definition error: " + ex.getType(), ex);
